--- conflicted
+++ resolved
@@ -2,12 +2,8 @@
 
 import re
 
-<<<<<<< HEAD
-#converts a comma separated string to a list of ints
-=======
 
 # converts a comma separated string to a list of ints
->>>>>>> 8605fc3e
 def array_string_to_list_int(arr):
 	str = re.sub(r"[\n\t\s]", "", arr)
 	str = str[1:]
@@ -16,12 +12,8 @@
 	x = [int(i) for i in str.split(',')]
 	return x
 
-<<<<<<< HEAD
-#converts a comma separated string to a list of floats
-=======
 
 # converts a comma separated string to a list of floats
->>>>>>> 8605fc3e
 def array_string_to_list_float(arr):
 	str = re.sub(r"[\n\t\s]", "", arr)
 	str = str[1:]
@@ -30,25 +22,16 @@
 	x = [float(i) for i in str.split(',')]
 	return x
 
-<<<<<<< HEAD
-#converts a comma separated string to a list of strings
-=======
 
 # converts a comma separated string to a list of strings
->>>>>>> 8605fc3e
 def array_string_to_list_string(arr):
 	str = re.sub(r"[\n\t\s]", "", arr)
 	str = str[1:]
 	str = str[:len(str)-1]
 	return str.split(',')
-<<<<<<< HEAD
-	
-#converts a 2d semi-colona nd comma separated string to a list of floats
-=======
 
 
 # converts a 2d semi-colona nd comma separated string to a list of floats
->>>>>>> 8605fc3e
 def deep_array_string_to_list_float(arr):
 	x = [array_string_to_list_float(i) for i in arr.split(';')]
 	return x