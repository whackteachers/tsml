
/*
 *   This program is free software: you can redistribute it and/or modify
 *   it under the terms of the GNU General Public License as published by
 *   the Free Software Foundation, either version 3 of the License, or
 *   (at your option) any later version.
 *
 *   This program is distributed in the hope that it will be useful,
 *   but WITHOUT ANY WARRANTY; without even the implied warranty of
 *   MERCHANTABILITY or FITNESS FOR A PARTICULAR PURPOSE.  See the
 *   GNU General Public License for more details.
 *
 *   You should have received a copy of the GNU General Public License
 *   along with this program.  If not, see <http://www.gnu.org/licenses/>.
 */
package tsml.classifiers.interval_based;
 
import java.io.BufferedReader;
import java.io.File;
import java.io.InputStreamReader;
import java.util.ArrayList;

import evaluation.storage.ClassifierResults;
import fileIO.OutFile;
import machine_learning.classifiers.TimeSeriesTree;
import tsml.classifiers.*;
<<<<<<< HEAD
import tsml.transformers.Catch22;
=======
>>>>>>> 191e8007
import utilities.ClassifierTools;
import evaluation.evaluators.CrossValidationEvaluator;
import weka.classifiers.AbstractClassifier;
import weka.core.Attribute;
import weka.core.DenseInstance;
import weka.core.Instance;
import weka.core.Instances;
import weka.core.TechnicalInformation;
import evaluation.tuning.ParameterSpace;
import experiments.data.DatasetLoading;

import java.util.Arrays;
import java.util.concurrent.TimeUnit;
import java.util.function.Function;

import weka.classifiers.Classifier;
import weka.core.Randomizable;
import weka.core.TechnicalInformationHandler;
import weka.core.Utils;

/** 
  <!-- globalinfo-start -->
* Implementation of Time Series Forest
 * This classifier is Tunable, Contractable, Checkpointable and can estimate performance from the train data internally.
 *
 Time Series Forest (TimeSeriesForest) Deng 2013: 
* buildClassifier
 * Overview: Input n series length m
 * for each tree
 *      sample sqrt(m) intervals
 *      find three features on each interval: mean, standard deviation and slope
 *      concatenate to new feature set
 *      build tree on new feature set
* classifyInstance
*   ensemble the trees with majority vote
 
* This implementation may deviate from the original, as it is using the same
* structure as the weka random forest. In the paper the splitting criteria has a 
* tiny refinement. Ties in entropy gain are split with a further stat called margin 
* that measures the distance of the split point to the closest data. 
* So if the split value for feature 
* f=f_1,...f_n is v the margin is defined as
*   margin= min{ |f_i-v| } 
* for simplicity of implementation, and for the fact when we did try it and it made 
* no difference, we have not used this. Note also, the original R implementation 
* may do some sampling of cases

 <!-- globalinfo-end -->
 <!-- technical-bibtex-start -->
* Bibtex
* <pre>
* article{deng13forest,
* author = {H. Deng and G. Runger and E. Tuv and M. Vladimir},
* title = {A time series forest for classification and feature extraction},
* journal = {Information Sciences},
* volume = {239},
* year = {2013}
*}
</pre>
<!-- technical-bibtex-end -->
 <!-- options-start -->
 * Valid options are: <p/>
 * 
 * <pre> -T
 *  set number of trees in the ensemble.</pre>
 * 
 * <pre> -I
 *  set number of intervals to calculate.</pre>
 <!-- options-end -->
 
* author ajb
* date 7/10/15  Tony Bagnall
* update1 14/2/19 Tony Bagnall
 * * A few changes made to enable testing refinements.
 *1. general baseClassifier rather than a hard coded RandomTree. We tested a few
 *  alternatives, they did not improve things
 * 2. Added setOptions to allow parameter tuning. Tuning on parameters
 *       #trees, #features
 * update2 13/9/19: Adjust to allow three methods for estimating test accuracy Tony Bagnall
* @version2.0 13/03/20 contracting, checkpointing and tuneable, Matthew Middlehurst
 * This classifier is tested and deemed stable on 10/3/2020. It is unlikely to change again
 *  results for this classifier on 112 UCR data sets can be found at
 *  www.timeseriesclassification.com/results/ResultsByClassifier/TSF.csv. The first column of results  are on the default
 *  train/terst split. The others are found through stratified resampling of the combined train/test
 *  individual results on each fold are
 *  timeseriesclassification.com/results/ResultsByClassifier/TSF/Predictions
 *
 *
 *  A note on timings. buildTime does not include time taken to estimate error from the train data, unless bagging is
 *  true, in which case it does. This is a minor bug.
**/
 
public class TSF extends EnhancedAbstractClassifier implements TechnicalInformationHandler,
<<<<<<< HEAD
        TrainTimeContractable, Checkpointable, Tuneable , Visualisable, Interpretable{
=======
        TrainTimeContractable, Checkpointable, Tuneable , Visualisable{
>>>>>>> 191e8007
//Static defaults
     
    private final static int DEFAULT_NUM_CLASSIFIERS=500;
 
    /** Primary parameters potentially tunable*/   
    private int numClassifiers=DEFAULT_NUM_CLASSIFIERS;

    //Not required
    private int maxClassifiers = 1000;

    /** numIntervalsFinder sets numIntervals in buildClassifier. */
    private int numIntervals=0;
    private transient Function<Integer,Integer> numIntervalsFinder = (numAtts) -> (int)(Math.sqrt(numAtts));
    /** Secondary parameter, mainly there to avoid single item intervals, 
     which have no slope or std dev*/
    private int minIntervalLength=3;
 
    /** Ensemble members of base classifier, default to random forest RandomTree */
    private ArrayList<Classifier> trees;
    private Classifier classifier = new TimeSeriesTree();
 
    /** for each classifier [i]  interval j  starts at intervals[i][j][0] and 
     ends  at  intervals[i][j][1] */
    private ArrayList<int[][]> intervals;

    /**Holding variable for test classification in order to retain the header info*/
    private Instances testHolder;
 
 
/** voteEnsemble determines whether to aggregate classifications or
     * probabilities when predicting */
    private boolean voteEnsemble=true;

    /** Flags and data required if Bagging **/
    private boolean bagging=false; //Use if we want an OOB estimate
    private ArrayList<boolean[]> inBag;
    private int[] oobCounts;
    private double[][] trainDistributions;

   /** If trainAccuracy is required, there are three mechanisms to obtain it:
    * 1. bagging == true: use the OOB accuracy from the final model
    * 2. bagging == false,estimator=CV: do a 10x CV on the train set with a clone
    * of this classifier
    * 3. bagging == false,estimator=OOB: build an OOB model just to get the OOB
    * accuracy estimate
    */
    enum EstimatorMethod{CV,OOB}
    private EstimatorMethod estimator=EstimatorMethod.CV;

    private boolean checkpoint = false;
    private String checkpointPath;
    private long checkpointTime = 0;    //Time between checkpoints in nanosecs
    private long lastCheckpointTime = 0;    //Time since last checkpoint in nanos.


    private long checkpointTimeElapsed= 0;

    private boolean trainTimeContract = false;
    transient private long trainContractTimeNanos = 0;

    protected static final long serialVersionUID = 32554L;

    private int seriesLength;

    private String visSavePath;

    public TSF(){
        //TSF Has the capability to form train estimates
        super(CAN_ESTIMATE_OWN_PERFORMANCE);
    }
    public TSF(int s){
        super(CAN_ESTIMATE_OWN_PERFORMANCE);
        setSeed(s);
    }
/**
 * 
 * @param c a base classifier constructed elsewhere and cloned into ensemble
 */   
    public void setBaseClassifier(Classifier c){
        classifier =c;
    }
    public void setBagging(boolean b){
        bagging=b;
    }
 
/**
 * ok,  two methods are a bit pointless, experimenting with ensemble method
 * @param b boolean to set vote ensemble
 */   
    public void setVoteEnsemble(boolean b){
        voteEnsemble=b;
    }
    public void setProbabilityEnsemble(boolean b){
        voteEnsemble=!b;
    }

    /**
     * Perhaps make this coherent with setOptions(String[] ar)?
     * @return String written to results files
     */
    @Override
    public String getParameters() {
        String result=super.getParameters()+",numTrees,"+trees.size()+",numIntervals,"+numIntervals+",voting,"+voteEnsemble+",BaseClassifier,"+ classifier.getClass().getSimpleName()+",Bagging,"+bagging;

        if(trainTimeContract)
            result+= ",trainContractTimeNanos," +trainContractTimeNanos;
        else
            result+=",NoContract";
//Any other contract information here

        result+=",EstimateOwnPerformance,"+getEstimateOwnPerformance();
        if(getEstimateOwnPerformance())
            result+=",EstimateMethod,"+estimator;
        return result;
 
    }
    public void setNumTrees(int t){
        numClassifiers=t;
    }
     
     
//<editor-fold defaultstate="collapsed" desc="results reported in Info Sciences paper">        
    static double[] reportedResults={
        0.2659,
        0.2302,
        0.2333,
        0.0256,
        0.2537,
        0.0391,
        0.0357,
        0.2897,
        0.2,
        0.2436,
        0.049,
        0.08,
        0.0557,
        0.2325,
        0.0227,
        0.101,
        0.1543,
        0.0467,
        0.552,
        0.6818,
        0.0301,
        0.1803,
        0.2603,
        0.0448,
        0.2237,
        0.119,
        0.0987,
        0.0865,
        0.0667,
        0.4339,
        0.233,
        0.1868,
        0.0357,
        0.1056,
        0.1116,
        0.0267,
        0.02,
        0.1177,
        0.0543,
        0.2102,
        0.2876,
        0.2624,
        0.0054,
        0.3793,
        0.1513
    };
      //</editor-fold>  
     
//<editor-fold defaultstate="collapsed" desc="problems used in Info Sciences paper">   
    static String[] problems={
            "FiftyWords",
            "Adiac",
            "Beef",
            "CBF",
            "ChlorineConcentration",
            "CinCECGtorso",
            "Coffee",
            "CricketX",
            "CricketY",
            "CricketZ",
            "DiatomSizeReduction",
            "ECG",
            "ECGFiveDays",
            "FaceAll",
            "FaceFour",
            "FacesUCR",
            "Fish",
            "GunPoint",
            "Haptics",
            "InlineSkate",
            "ItalyPowerDemand",
            "Lightning2",
            "Lightning7",
            "Mallat",
            "MedicalImages",
            "MoteStrain",
            "NonInvasiveFetalECGThorax1",
            "NonInvasiveFetalECGThorax2",
            "OliveOil",
            "OSULeaf",
            "SonyAIBORobotSurface1",
            "SonyAIBORobot Surface2",
            "StarLightCurves",
            "SwedishLeaf",
            "Symbols",
            "Synthetic Control",
            "Trace",
            "TwoLeadECG",
            "TwoPatterns",
            "UWaveGestureLibraryX",
            "UWaveGestureLibraryY",
            "UWaveGestureLibraryZ",
            "Wafer",
            "WordsSynonyms",
            "Yoga"
        };
      //</editor-fold>  
  
 /**
  * paper defining TSF
  * @return TechnicalInformation
  */  
    @Override
    public TechnicalInformation getTechnicalInformation() {
        TechnicalInformation    result;
        result = new TechnicalInformation(TechnicalInformation.Type.ARTICLE);
        result.setValue(TechnicalInformation.Field.AUTHOR, "H. Deng, G. Runger, E. Tuv and M. Vladimir");
        result.setValue(TechnicalInformation.Field.YEAR, "2013");
        result.setValue(TechnicalInformation.Field.TITLE, "A time series forest for classification and feature extraction");
        result.setValue(TechnicalInformation.Field.JOURNAL, "Information Sciences");
        result.setValue(TechnicalInformation.Field.VOLUME, "239");
        result.setValue(TechnicalInformation.Field.PAGES, "142-153");
 
        return result;
  }


/**
 * main buildClassifier
 * @param data
 * @throws Exception 
 */     
    @Override
    public void buildClassifier(Instances data) throws Exception {
    // can classifier handle the data?
        getCapabilities().testWithFail(data);
        long startTime=System.nanoTime();
        File file = new File(checkpointPath + "TSF" + seed + ".ser");
        //if checkpointing and serialised files exist load said files
        if (checkpoint && file.exists()){
            //path checkpoint files will be saved to
            printLineDebug("Loading from checkpoint file");
            loadFromFile(checkpointPath + "TSF" + seed + ".ser");
            //               checkpointTimeElapsed -= System.nanoTime()-t1;
        }
        //initialise variables
        else {
            seriesLength = data.numAttributes() - 1;
            numIntervals = numIntervalsFinder.apply(data.numAttributes() - 1);
            printDebug("Building TSF: number of intervals = " + numIntervals+" number of trees ="+numClassifiers);
//Set up instances size and format.
            trees = new ArrayList(numClassifiers);

            /** Set up for train estimates **/
            if(getEstimateOwnPerformance()) {
                trainDistributions= new double[data.numInstances()][data.numClasses()];
            }

            /** Set up for Bagging if required **/
            if(bagging){
                inBag=new ArrayList();
                oobCounts=new int[data.numInstances()];
                printLineDebug("TSF is using Bagging");
            }

/*            //cancel loop using time instead of number built.
            if (trainTimeContract){
                numClassifiers = 0;
            }
 */        intervals = new ArrayList();
           lastCheckpointTime=startTime;
        }

        ArrayList<Attribute> atts=new ArrayList<>();
        String name;
        for(int j=0;j<numIntervals*3;j++){
            name = "F"+j;
            atts.add(new Attribute(name));
        }
        //Get the class values as an array list     
        Attribute target =data.attribute(data.classIndex());
        ArrayList<String> vals=new ArrayList<>(target.numValues());
        for(int j=0;j<target.numValues();j++)
            vals.add(target.value(j));
        atts.add(new Attribute(data.attribute(data.classIndex()).name(),vals));
        //create blank instances with the correct class value                
        Instances result = new Instances("Tree",atts,data.numInstances());
        result.setClassIndex(result.numAttributes()-1);
        for(int i=0;i<data.numInstances();i++){
            DenseInstance in=new DenseInstance(result.numAttributes());
            in.setValue(result.numAttributes()-1,data.instance(i).classValue());
            result.add(in);
        }
         
        testHolder =new Instances(result,0);       
        DenseInstance in=new DenseInstance(result.numAttributes());
        testHolder.add(in);
//Need to hard code this because log(m)+1 is sig worse than sqrt(m) is worse than using all!

        int classifiersBuilt = trees.size();

        /** For each base classifier
         *      generate random intervals
         *      do the transfrorms
         *      build the classifier
         * */
        while(withinTrainContract(startTime) && (classifiersBuilt < numClassifiers)){
            printLineDebug("Building tree "+classifiersBuilt);
            if(classifiersBuilt%100==0)
                printLineDebug("\t\t\t\t\tBuilding TSF tree "+classifiersBuilt);

            //1. Select random intervals for tree i
            int[][] interval =new int[numIntervals][2];  //Start and end

            if (data.numAttributes() - 1 < minIntervalLength)
                minIntervalLength = data.numAttributes() - 1;
            for (int j = 0; j < numIntervals; j++) {
                interval[j][0] = rand.nextInt(data.numAttributes() - 1 - minIntervalLength);       //Start point
                int length = rand.nextInt(data.numAttributes() - 1 - interval[j][0]);//Min length 3
                if (length < minIntervalLength)
                    length = minIntervalLength;
                interval[j][1] = interval[j][0] + length;
            }

            //2. Generate and store attributes
            for(int j=0;j<numIntervals;j++){
                //For each instance
                for(int k=0;k<data.numInstances();k++){
                    //extract the interval
                    double[] series=data.instance(k).toDoubleArray();
                    FeatureSet f= new FeatureSet();
                    f.setFeatures(series, interval[j][0], interval[j][1]);
                    result.instance(k).setValue(j*3, f.mean);
                    result.instance(k).setValue(j*3+1, f.stDev);
                    result.instance(k).setValue(j*3+2, f.slope);
                }
            }
            //3. Create and build tree using all the features.
            Classifier tree = AbstractClassifier.makeCopy(classifier);
            if(seedClassifier && tree instanceof Randomizable)
                ((Randomizable)tree).setSeed(seed*(classifiersBuilt+1));

            if(bagging){
                boolean[] bag = new boolean[result.numInstances()];
                Instances bagData = result.resampleWithWeights(rand, bag);
                tree.buildClassifier(bagData);
                if(getEstimateOwnPerformance()){
                    for(int j=0;j<result.numInstances();j++){
                        if(bag[j])
                            continue;
                        double[] newProbs = tree.distributionForInstance(result.instance(j));
                        oobCounts[j]++;
                        for(int k=0;k<newProbs.length;k++)
                            trainDistributions[j][k]+=newProbs[k];
                         
                    }
                }
                inBag.add(bag);
            }
            else
                tree.buildClassifier(result);

            intervals.add(interval);
            trees.add(tree);
            classifiersBuilt++;

            if (checkpoint){
                if(checkpointTime>0)    //Timed checkpointing
                {
                    if(System.nanoTime()-lastCheckpointTime>checkpointTime){
                        saveToFile(checkpointPath);
//                        checkpoint(startTime);
                        lastCheckpointTime=System.nanoTime();
                    }
                }
                else {    //Default checkpoint every 100 trees
                    if(numClassifiers%100 == 0)
                        saveToFile(checkpointPath);
//                        checkpoint(startTime);
                }
            }
        }
        if(classifiersBuilt==0){//Not enough time to build a single classifier
            throw new Exception((" ERROR in TSF, no trees built, contract time probably too low. Contract time ="+trainContractTimeNanos));
        }
        long endTime=System.nanoTime();
        trainResults.setBuildTime(endTime-startTime);
    /** Estimate accuracy stage: Three scenarios
     * 1. If we bagged the full build (bagging ==true), we estimate using the full build OOB
    *  If we built on all data (bagging ==false) we estimate either
    *  2. with a 10xCV if estimator==EstimatorMethod.CV
    *  3. Build a bagged model simply to get the estimate estimator==EstimatorMethod.OOB
     */
        if(getEstimateOwnPerformance())
            estimateOwnPerformance(data);


        trainResults.setParas(getParameters());

    }

    private void estimateOwnPerformance(Instances data) throws Exception {
        if(bagging){
            // Use bag data, counts normalised to probabilities
            long est1=System.nanoTime();
            double[] preds=new double[data.numInstances()];
            double[] actuals=new double[data.numInstances()];
            long[] predTimes=new long[data.numInstances()];//Dummy variable, need something
            for(int j=0;j<data.numInstances();j++){
                long predTime = System.nanoTime();
                for(int k=0;k<trainDistributions[j].length;k++)
                    trainDistributions[j][k]/=oobCounts[j];
                preds[j]=utilities.GenericTools.indexOfMax(trainDistributions[j]);
                actuals[j]=data.instance(j).classValue();
                predTimes[j]=System.nanoTime()-predTime;
            }
            trainResults.addAllPredictions(actuals,preds, trainDistributions, predTimes, null);
            trainResults.setTimeUnit(TimeUnit.NANOSECONDS);
            trainResults.setClassifierName("TSFBagging");
            trainResults.setDatasetName(data.relationName());
            trainResults.setSplit("train");
            trainResults.setFoldID(seed);
            trainResults.finaliseResults(actuals);
            long est2=System.nanoTime();
            trainResults.setErrorEstimateTime(est2-est1);
            trainResults.setErrorEstimateMethod("OOB");
        }
        //Either do a CV, or bag and get the estimates
        else if(estimator==EstimatorMethod.CV){
            /** Defaults to 10 or numInstances, whichever is smaller.
             * Interface TrainAccuracyEstimate
             * Could this be handled better? */
            long est1=System.nanoTime();
            int numFolds=setNumberOfFolds(data);
            CrossValidationEvaluator cv = new CrossValidationEvaluator();
            if (seedClassifier)
                cv.setSeed(seed*5);
            cv.setNumFolds(numFolds);
            TSF tsf=new TSF();
            tsf.copyParameters(this);
            if (seedClassifier)
                tsf.setSeed(seed*100);
            tsf.setEstimateOwnPerformance(false);
            trainResults=cv.evaluate(tsf,data);
            long est2=System.nanoTime();
            trainResults.setErrorEstimateTime(est2-est1);
            trainResults.setClassifierName("TSFCV");
            trainResults.setErrorEstimateMethod("CV_"+numFolds);

        }
        else if(estimator==EstimatorMethod.OOB){
            /** Build a single new TSF using Bagging, and extract the estimate from this
             */
            long est1=System.nanoTime();
            TSF tsf=new TSF();
            tsf.copyParameters(this);
            tsf.setSeed(seed);
            tsf.setEstimateOwnPerformance(true);
            tsf.bagging=true;
            tsf.buildClassifier(data);
            trainResults=tsf.trainResults;
            long est2=System.nanoTime();
            trainResults.setErrorEstimateTime(est2-est1);
            trainResults.setClassifierName("TSFOOB");
            trainResults.setErrorEstimateMethod("OOB");

        }

        printLineDebug("Build time ="+trainResults.getBuildTime());


    }
     
    private void copyParameters(TSF other){
        this.numClassifiers=other.numClassifiers;
        this.numIntervalsFinder=other.numIntervalsFinder;
//        this.trainTimeContract=other.trainTimeContract;
//        this.trainContractTimeNanos=other.trainContractTimeNanos;
    }

    public void setEstimatorMethod(String str){
        String s=str.toUpperCase();
        if(s.equals("CV"))
            estimator=EstimatorMethod.CV;
        else if(s.equals("OOB"))
            estimator=EstimatorMethod.OOB;
        else
            throw new UnsupportedOperationException("Unknown estimator method in TSF = "+str);
    }
/**
 * @param ins to classifier
 * @return array of doubles: probability of each class 
 * @throws Exception 
 */   
    @Override
    public double[] distributionForInstance(Instance ins) throws Exception {
        double[] d=new double[ins.numClasses()];
        //Build transformed instance
        double[] series=ins.toDoubleArray();
        for(int i=0;i<trees.size();i++){
            for(int j=0;j<numIntervals;j++){
                //extract all intervals
                FeatureSet f= new FeatureSet();
                f.setFeatures(series, intervals.get(i)[j][0], intervals.get(i)[j][1]);
                testHolder.instance(0).setValue(j*3, f.mean);
                testHolder.instance(0).setValue(j*3+1, f.stDev);
                testHolder.instance(0).setValue(j*3+2, f.slope);
            }
            if(voteEnsemble){
                int c=(int)trees.get(i).classifyInstance(testHolder.instance(0));
                d[c]++;
            }else{
                double[] temp=trees.get(i).distributionForInstance(testHolder.instance(0));
                for(int j=0;j<temp.length;j++)
                    d[j]+=temp[j];
            }
        }
        double sum=0;
        for(double x:d)
            sum+=x;
        if(sum>0)
            for(int i=0;i<d.length;i++)
                d[i]=d[i]/sum;
        return d;
    }
/**
 * @param ins
 * @return
 * @throws Exception 
 */
    @Override
    public double classifyInstance(Instance ins) throws Exception {
        double[] d=distributionForInstance(ins);
        int max=0;
        for(int i=1;i<d.length;i++)
            if(d[i]>d[max])
                max=i;
        return (double)max;
    }
  /**
   * Parses a given list of options to set the parameters of the classifier.
   * We use this for the tuning mechanism, setting parameters through setOptions 
   <!-- options-start -->
   * Valid options are: <p/>
   * <pre> -T
   * Number of trees.</pre>
   * 
   * <pre> -I
   * Number of intervals to fit.</pre>
   * 
   <!-- options-end -->
   *
   * @param options the list of options as an array of strings
   * @throws Exception if an option is not supported
   */
    @Override
    public void setOptions(String[] options) throws Exception{
/*        System.out.print("TSF para sets ");
        for (String str:options)
            System.out.print(","+str);
        System.out.print("\n");
*/
        String numTreesString=Utils.getOption('T', options);

        if (numTreesString.length() != 0) {
            numClassifiers = Integer.parseInt(numTreesString);
        }

        String numFeaturesString=Utils.getOption('I', options);
//Options here are a double between 0 and 1 (proportion of features), a text 
//string sqrt or log, or an integer number 
        if (numFeaturesString.length() != 0){
            try{
                if(numFeaturesString.equals("sqrt"))
                    numIntervalsFinder = (numAtts) -> (int)(Math.sqrt(numAtts));
                else if(numFeaturesString.equals("log"))
                    numIntervalsFinder = (numAtts) -> (int) Utils.log2(numAtts) + 1;
                else{
                        double d=Double.parseDouble(numFeaturesString);
                        if(d<=0)
                            throw new Exception("proportion of features of of range 0 to 1");
                        if(d<=1)
                            numIntervalsFinder = (numAtts) -> (int)(d*numAtts);
                        else
                            numIntervalsFinder = (numAtts) -> (int)(d);
 
                 }
            }catch(Exception e){
                System.err.print(" Error: invalid parameter passed to TSF setOptions for number of parameters. Setting to default");
                System.err.print("Value"+numIntervalsFinder+" Permissable values: sqrt, log, or a double range 0...1");
                numIntervalsFinder = (numAtts) -> (int)(Math.sqrt(numAtts));
            }
        }
        else
            numIntervalsFinder = (numAtts) -> (int)(Math.sqrt(numAtts));
    }

    @Override //Checkpointable
    public boolean setCheckpointPath(String path) {
        boolean validPath=Checkpointable.super.createDirectories(path);
        printLineDebug(" Writing checkpoint to "+path);
        if(validPath){
            checkpointPath = path;
            checkpoint = true;
        }
        return validPath;
    }
    @Override //Checkpointable
    public boolean setCheckpointTimeHours(int t){
        checkpointTime=TimeUnit.NANOSECONDS.convert(t,TimeUnit.HOURS);
        checkpoint = true;
        return true;
    }
    @Override //Checkpointable
    public void copyFromSerObject(Object obj) throws Exception {
        if(!(obj instanceof TSF))
            throw new Exception("The SER file is not an instance of TSF");
        TSF saved = ((TSF)obj);

        try{        printLineDebug("Loading TSF" + seed + ".ser");

            numClassifiers = saved.numClassifiers;
            maxClassifiers = saved.maxClassifiers;
            numIntervals = saved.numIntervals;
            //numIntervalsFinder = saved.numIntervalsFinder;
            minIntervalLength = saved.minIntervalLength;
            trees = saved.trees;
            classifier = saved.classifier;
            intervals = saved.intervals;
            //testHolder = saved.testHolder;
            voteEnsemble = saved.voteEnsemble;
            bagging = saved.bagging;
            inBag = saved.inBag;
            oobCounts = saved.oobCounts;
            trainDistributions = saved.trainDistributions;
            estimator = saved.estimator;
            checkpoint = saved.checkpoint;
            checkpointPath = saved.checkpointPath;
            checkpointTime = saved.checkpointTime;
            checkpointTimeElapsed = saved.checkpointTime; //intentional, time spent building previously unchanged
//            trainTimeContract = saved.trainTimeContract;
//            trainContractTimeNanos = saved.trainContractTimeNanos;
            seriesLength = saved.seriesLength;

            rand = saved.rand;
            seedClassifier = saved.seedClassifier;
            seed = saved.seed;
            trainResults = saved.trainResults;
            estimateOwnPerformance = saved.estimateOwnPerformance;
        }catch(Exception ex){
            System.out.println("Unable to assign variables when loading serialised file");
        }
    }


    @Override//TrainTimeContractable
    public void setTrainTimeLimit(long amount) {
        trainContractTimeNanos =amount;
        trainTimeContract = true;
    }
    @Override//TrainTimeContractable
    public boolean withinTrainContract(long start){
        printLineDebug(" In withinTrainContract: "+trainContractTimeNanos+"  "+(System.nanoTime()-start));
        if(trainContractTimeNanos<=0) return true; //Not contracted
        return System.nanoTime()-start < trainContractTimeNanos;
    }

    @Override // C
    public void saveToFile(String filename) throws Exception{
        Checkpointable.super.saveToFile(checkpointPath + "TSF" + seed + "temp.ser");
        File file = new File(checkpointPath + "TSF" + seed + "temp.ser");
        File file2 = new File(checkpointPath + "TSF" + seed + ".ser");
        file2.delete();
        file.renameTo(file2);
    }
 
//Nested class to store three simple summary features used to construct train data
    public static class FeatureSet{
        public static boolean findSkew=false;
        public static boolean findKurtosis=false;
        double mean;
        double stDev;
        double slope;
        double skew;
        double kurtosis;
        public void setFeatures(double[] data, int start, int end){
            double sumX=0,sumYY=0;
            double sumY3=0,sumY4=0;
            double sumY=0,sumXY=0,sumXX=0;
            int length=end-start+1;
            for(int i=start;i<=end;i++){
                sumY+=data[i];
                sumYY+=data[i]*data[i];
                sumX+=(i-start);
                sumXX+=(i-start)*(i-start);
                sumXY+=data[i]*(i-start);
            }
            mean=sumY/length;
            stDev=sumYY-(sumY*sumY)/length;
            slope=(sumXY-(sumX*sumY)/length);
            double denom=sumXX-(sumX*sumX)/length;
            if(denom!=0)
                slope/=denom;
            else
                slope=0;
            stDev/=length;
            if(stDev==0)    //Flat line
                slope=0;
//            else //Why not doing this? Because not needed? 
//                stDev=Math.sqrt(stDev);
            if(slope==0)
                stDev=0;
            if(findSkew){
                if(stDev==0)
                    skew=1;
                else{
                    for(int i=start;i<=end;i++)
                        sumY3+=data[i]*data[i]*data[i];
                    skew=sumY3-3*sumY*sumYY+2*sumY*sumY;
                    skew/=length*stDev*stDev*stDev;
                }
            }
            if(findKurtosis){
                if(stDev==0)
                    kurtosis=1;
                else{
                    for(int i=start;i<=end;i++)
                        sumY4+=data[i]*data[i]*data[i]*data[i];
                    kurtosis=sumY4-4*sumY*sumY3+6*sumY*sumY*sumYY-3*sumY*sumY*sumY*sumY;
                    skew/=length*stDev*stDev*stDev*stDev;
                }
            }
             
        }
        public void setFeatures(double[] data){
            setFeatures(data,0,data.length-1);
        }
        @Override
        public String toString(){
            return "mean="+mean+" stdev = "+stDev+" slope ="+slope;
        }
    }

    /**
     *TUNED TSF Classifiers. Method for interface Tuneable
     * Valid options are: <p/>
     * <pre> -T Number of trees.</pre>
     * <pre> -I Number of intervals to fit.</pre>
     *
     *
             * @return ParameterSpace object
     */
    @Override
    public ParameterSpace getDefaultParameterSearchSpace(){
       ParameterSpace ps=new ParameterSpace();
        String[] numTrees={"100","200","300","400","500","600","700","800","900","1000"};
        ps.addParameter("T", numTrees);
        String[] numInterv={"sqrt","log","0.1","0.2","0.3","0.4","0.5","0.6","0.7","0.8","0.9"};
        ps.addParameter("I", numInterv);

        return ps;
    }

    @Override
<<<<<<< HEAD
    public String outputInterpretabilitySummary() {
        return null;
    }

    @Override
=======
>>>>>>> 191e8007
    public boolean setVisualisationSavePath(String path) {
        boolean validPath = Visualisable.super.createVisualisationDirectories(path);
        if(validPath){
            visSavePath = path;
        }
        return validPath;
    }

    @Override
    public void createVisualisation() throws Exception {
        if (!(classifier instanceof TimeSeriesTree)) {
            System.err.println("Temporal importance curve only available for time series tree.");
            return;
        }

        if (visSavePath == null){
            System.err.println("CIF visualisation save path not set.");
            return;
        }

        double[][] curves = new double[3][seriesLength];
        for (int i = 0; i < trees.size(); i++){
            TimeSeriesTree tree = (TimeSeriesTree)trees.get(i);
            ArrayList<Double>[] sg = tree.getTreeSplitsGain();

            for (int n = 0; n < sg[0].size(); n++){
                double split = sg[0].get(n);
                double gain = sg[1].get(n);
                int interval = (int)(split/3);
                int att = (int)(split%3);

                for (int j = intervals.get(i)[interval][0]; j <= intervals.get(i)[interval][1]; j++){
                    curves[att][j] += gain;
                }
            }
        }

        OutFile of = new OutFile(visSavePath + "/temporalImportanceCurves" + seed + ".txt");
        String[] atts = new String[]{"mean","stdev","slope"};
        for (int i = 0 ; i < 3; i++){
            of.writeLine(atts[i]);
            of.writeLine(Arrays.toString(curves[i]));
        }
        of.closeFile();

<<<<<<< HEAD
        Process p = Runtime.getRuntime().exec("py src/main/python/visualisationCIF.py \"" +
                visSavePath.replace("\\", "/")+ "\" " + seed + " " + 3);

=======
        Process p = Runtime.getRuntime().exec("py src/main/python/temporalImportanceCurves.py \"" +
                visSavePath.replace("\\", "/")+ "\" " + seed + " " + 3);

        //the following will output the Python output and error messaged. used for debugging
>>>>>>> 191e8007
        BufferedReader out = new BufferedReader(new InputStreamReader(p.getInputStream()));
        BufferedReader err = new BufferedReader(new InputStreamReader(p.getErrorStream()));

        System.out.println("output : ");
        String outLine = out.readLine();
        while (outLine != null){
            System.out.println(outLine);
            outLine = out.readLine();
        }

        System.out.println("error : ");
        String errLine = err.readLine();
        while (errLine != null){
            System.out.println(errLine);
            errLine = err.readLine();
        }
    }

    public static void main(String[] arg) throws Exception{
        
//        System.out.println(ClassifierTools.testUtils_getIPDAcc(new TSF(0)));
//        System.out.println(ClassifierTools.testUtils_confirmIPDReproduction(new TSF(0), 0.967930029154519, "2019/09/25"));
        
// Basic correctness tests, including setting paras through 
        String dataLocation="Z:\\ArchiveData\\Univariate_arff\\";
        String resultsLocation="D:\\temp\\";
        String problem="ItalyPowerDemand";
        File f= new File(resultsLocation+problem);
        if(!f.isDirectory())
            f.mkdirs();
        Instances train=DatasetLoading.loadDataNullable(dataLocation+problem+"\\"+problem+"_TRAIN");
        Instances test=DatasetLoading.loadDataNullable(dataLocation+problem+"\\"+problem+"_TEST");
        TSF tsf = new TSF();
        tsf.setSeed(0);
        tsf.setTrainTimeLimit((long)1.5e+10);
        //tsf.setSavePath("D:\\temp\\");
        tsf.setEstimateOwnPerformance(true);
        double a;
        tsf.buildClassifier(train);
        ClassifierResults trainres = tsf.getTrainResults();
        trainres.writeFullResultsToFile(resultsLocation+problem+"trainFold0.csv");
        System.out.println("build ok: original atts="+(train.numAttributes()-1)+" new atts ="+tsf.testHolder.numAttributes()+" num trees = "+tsf.numClassifiers+" num intervals = "+tsf.numIntervals);
        System.out.println(tsf.trainResults.getBuildTime());
        a=ClassifierTools.accuracy(test, tsf);
        System.out.println("Test Accuracy ="+a);
        System.out.println();

        tsf = new TSF();
        tsf.setSeed(1);
        tsf.setTrainTimeLimit((long)1.5e+10);
        //tsf.setSavePath("D:\\temp\\");
        tsf.setEstimateOwnPerformance(true);
        tsf.setEstimatorMethod("OOB");
        String[] options=new String[4];
        options[0]="-T";
        options[1]="10";
        options[2]="-I";
        options[3]="1";
        tsf.setOptions(options);
        tsf.buildClassifier(train);
        System.out.println("build ok: original atts="+(train.numAttributes()-1)+" new atts ="+tsf.testHolder.numAttributes()+" num trees = "+tsf.numClassifiers+" num intervals = "+tsf.numIntervals);
        System.out.println(tsf.trainResults.getBuildTime());
        a=ClassifierTools.accuracy(test, tsf);
        System.out.println("Test Accuracy ="+a);
         
         
    }
}
  <|MERGE_RESOLUTION|>--- conflicted
+++ resolved
@@ -15,19 +15,13 @@
  */
 package tsml.classifiers.interval_based;
  
-import java.io.BufferedReader;
 import java.io.File;
-import java.io.InputStreamReader;
 import java.util.ArrayList;
 
 import evaluation.storage.ClassifierResults;
 import fileIO.OutFile;
 import machine_learning.classifiers.TimeSeriesTree;
 import tsml.classifiers.*;
-<<<<<<< HEAD
-import tsml.transformers.Catch22;
-=======
->>>>>>> 191e8007
 import utilities.ClassifierTools;
 import evaluation.evaluators.CrossValidationEvaluator;
 import weka.classifiers.AbstractClassifier;
@@ -121,11 +115,7 @@
 **/
  
 public class TSF extends EnhancedAbstractClassifier implements TechnicalInformationHandler,
-<<<<<<< HEAD
-        TrainTimeContractable, Checkpointable, Tuneable , Visualisable, Interpretable{
-=======
-        TrainTimeContractable, Checkpointable, Tuneable , Visualisable{
->>>>>>> 191e8007
+        TrainTimeContractable, Checkpointable, Tuneable, Visualisable {
 //Static defaults
      
     private final static int DEFAULT_NUM_CLASSIFIERS=500;
@@ -903,14 +893,6 @@
     }
 
     @Override
-<<<<<<< HEAD
-    public String outputInterpretabilitySummary() {
-        return null;
-    }
-
-    @Override
-=======
->>>>>>> 191e8007
     public boolean setVisualisationSavePath(String path) {
         boolean validPath = Visualisable.super.createVisualisationDirectories(path);
         if(validPath){
@@ -920,15 +902,15 @@
     }
 
     @Override
-    public void createVisualisation() throws Exception {
+    public boolean createVisualisation() throws Exception {
         if (!(classifier instanceof TimeSeriesTree)) {
-            System.err.println("Temporal importance curve only available for time series tree.");
-            return;
+            System.err.println("TSF temporal importance curve only available for time series tree.");
+            return false;
         }
 
         if (visSavePath == null){
-            System.err.println("CIF visualisation save path not set.");
-            return;
+            System.err.println("TSF visualisation save path not set.");
+            return false;
         }
 
         double[][] curves = new double[3][seriesLength];
@@ -956,32 +938,10 @@
         }
         of.closeFile();
 
-<<<<<<< HEAD
-        Process p = Runtime.getRuntime().exec("py src/main/python/visualisationCIF.py \"" +
+        Runtime.getRuntime().exec("py src/main/python/temporalImportanceCurves.py \"" +
                 visSavePath.replace("\\", "/")+ "\" " + seed + " " + 3);
 
-=======
-        Process p = Runtime.getRuntime().exec("py src/main/python/temporalImportanceCurves.py \"" +
-                visSavePath.replace("\\", "/")+ "\" " + seed + " " + 3);
-
-        //the following will output the Python output and error messaged. used for debugging
->>>>>>> 191e8007
-        BufferedReader out = new BufferedReader(new InputStreamReader(p.getInputStream()));
-        BufferedReader err = new BufferedReader(new InputStreamReader(p.getErrorStream()));
-
-        System.out.println("output : ");
-        String outLine = out.readLine();
-        while (outLine != null){
-            System.out.println(outLine);
-            outLine = out.readLine();
-        }
-
-        System.out.println("error : ");
-        String errLine = err.readLine();
-        while (errLine != null){
-            System.out.println(errLine);
-            errLine = err.readLine();
-        }
+        return true;
     }
 
     public static void main(String[] arg) throws Exception{
