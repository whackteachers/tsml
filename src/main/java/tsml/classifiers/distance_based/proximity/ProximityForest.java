/*
 * This file is part of the UEA Time Series Machine Learning (TSML) toolbox.
 *
 * The UEA TSML toolbox is free software: you can redistribute it and/or 
 * modify it under the terms of the GNU General Public License as published 
 * by the Free Software Foundation, either version 3 of the License, or 
 * (at your option) any later version.
 *
 * The UEA TSML toolbox is distributed in the hope that it will be useful,
 * but WITHOUT ANY WARRANTY; without even the implied warranty of
 * MERCHANTABILITY or FITNESS FOR A PARTICULAR PURPOSE.  See the
 * GNU General Public License for more details.
 *
 * You should have received a copy of the GNU General Public License along
 * with the UEA TSML toolbox. If not, see <https://www.gnu.org/licenses/>.
 */
 
package tsml.classifiers.distance_based.proximity;

<<<<<<< HEAD
import evaluation.evaluators.CrossValidationEvaluator;
=======
>>>>>>> 128d54eb
import evaluation.evaluators.Evaluator;
import evaluation.evaluators.OutOfBagEvaluator;
import evaluation.storage.ClassifierResults;
import experiments.data.DatasetLoading;
import tsml.classifiers.TrainEstimateTimeable;
import tsml.classifiers.distance_based.utils.classifiers.*;
import tsml.classifiers.distance_based.utils.classifiers.checkpointing.CheckpointConfig;
import tsml.classifiers.distance_based.utils.classifiers.checkpointing.Checkpointed;
import tsml.classifiers.distance_based.utils.classifiers.configs.Builder;
import tsml.classifiers.distance_based.utils.classifiers.configs.Config;
import tsml.classifiers.distance_based.utils.classifiers.configs.Configs;
import tsml.classifiers.distance_based.utils.classifiers.contracting.ContractedTest;
import tsml.classifiers.distance_based.utils.classifiers.contracting.ContractedTrain;
import tsml.classifiers.distance_based.utils.system.logging.LogUtils;
import tsml.classifiers.distance_based.utils.classifiers.results.ResultUtils;
import tsml.classifiers.distance_based.utils.system.memory.MemoryWatchable;
import tsml.classifiers.distance_based.utils.system.memory.MemoryWatcher;
import tsml.classifiers.distance_based.utils.system.timing.StopWatch;
import tsml.data_containers.TimeSeriesInstance;
import tsml.data_containers.TimeSeriesInstances;
import utilities.ClassifierTools;

import java.util.*;
import java.util.concurrent.TimeUnit;

import static utilities.ArrayUtilities.*;
import static utilities.Utilities.argMax;

/**
 * Proximity Forest
 * <p>
 * Contributors: goastler
 */
public class ProximityForest extends BaseClassifier implements ContractedTrain, ContractedTest, TrainEstimateTimeable,
                                                                       Checkpointed, MemoryWatchable {

    public static void main(String[] args) throws Exception {
////        Thread.sleep(10000);
        for(int i = 0; i < 1; i++) {
            int seed = i;
            ProximityForest classifier = CONFIGS.get("PF_R5").build();
//            classifier.setEstimateOwnPerformance(true);
//            classifier.setEstimatorMethod("oob");
            classifier.setSeed(seed);
//            classifier.setNumTreeLimit(3);
//            classifier.setCheckpointPath("checkpoints");
//            classifier.setNumTreeLimit(14);
//            classifier.setCheckpointPath("checkpoints/PF");
//            classifier.setTrainTimeLimit(1, TimeUnit.SECONDS);
//            classifier.setTrainTimeLimit(30, TimeUnit.SECONDS);
            classifier.setLogLevel("all");
            classifier.setEstimateOwnPerformance(true);
            classifier.setEstimatorMethod("oob");
            classifier.setCheckpointPath("checkpoints");
            classifier.setCheckpointInterval(5, TimeUnit.SECONDS);
            ClassifierTools
                    .trainTestPrint(classifier, DatasetLoading
                                                        .sampleDataset("/bench/phd/data/all_2019", "ItalyPowerDemand", seed), seed);
        }
        //        Thread.sleep(10000);

//        String root = "/bench/phd/experiments/";
//        String expName = "pf_correctness";
//        String expDir = root + "/" + expName + "/";
//        String analysisName = "analysis_pf_v2_vs_pf_wrapped";
//        
//        
//        MultipleClassifierEvaluation mce = new MultipleClassifierEvaluation(expDir, analysisName, 30);
//        
//        mce.setDatasets("/bench/phd/data/lists/uni_2015_pigless.txt");
//        mce.readInClassifier("PF_R5", "mine", expDir + "v1/results/");
//        mce.readInClassifier("ORIG_PF", "theirs", expDir + "wrapped/results/");
//        mce.setTestResultsOnly(true);
//        mce.setUseAllStatistics();
//        mce.setIgnoreMissingResults(true);
//        mce.setBuildMatlabDiagrams(true, true);
//        mce.runComparison();
    }
<<<<<<< HEAD
    
    public static final Configs<ProximityForest> CONFIGS = buildConfigs().immutable();
    
    public static Configs<ProximityForest> buildConfigs() {
        final Configs<ProximityForest> configs = new Configs<>();
        
        configs.add("PF_R1", "PF with 1 split per node", ProximityForest::new,
            pf -> {
                pf.setTrainTimeLimit(-1);
                pf.setTestTimeLimit(-1);
                pf.setEstimatorMethod("none");
                pf.setEstimateOwnPerformance(false);
                pf.setNumTreeLimit(100);
                pf.setProximityTreeFactory(ProximityTree.CONFIGS.get("PT_R1"));
        });
        configs.add("PF_R5", "PF with 5 splits per node", "PF_R1", pf -> pf.setProximityTreeFactory(ProximityTree.CONFIGS.get("PT_R5")));
        configs.add("PF_R10", "PF with 10 splits per node", "PF_R1", pf -> pf.setProximityTreeFactory(ProximityTree.CONFIGS.get("PT_R10")));
        
        for(String method : Arrays.asList("OOB", "CV")) {
            for(String name : Arrays.asList("PF_R1", "PF_R5", "PF_R10")) {
                final Config<ProximityForest> conf = configs.get(name);
                configs.add(name + "_" + method, method, conf, pf -> pf.setEstimatorMethod(method));
            }
        }
        
        return configs;
=======

    public enum Config implements EnumBasedConfigurer<ProximityForest> {
        PF_R1() {
            @Override
            public <B extends ProximityForest> B configureFromEnum(B proximityForest) {
                proximityForest.setTrainTimeLimit(0);
                proximityForest.setTestTimeLimit(0);
                proximityForest.setRebuildConstituentAfterEvaluation(true);
                proximityForest.setTrainEstimateMethod("none");
                proximityForest.setNumTreeLimit(100);
                proximityForest.setProximityTreeConfig(ProximityTree.Config.PT_R5);
                proximityForest.setUseDistributionInVoting(false);
                proximityForest.setWeightTreesByTrainEstimate(false);
                proximityForest.setProximityTreeConfig(ProximityTree.Config.PT_R1);
                return proximityForest;
            }
        },
        PF_R5() {
            @Override
            public <B extends ProximityForest> B configureFromEnum(B proximityForest) {
                proximityForest = PF_R1.configure(proximityForest);
                proximityForest.setProximityTreeConfig(ProximityTree.Config.PT_R5);
                return proximityForest;
            }
        },
        PF_R10() {
            @Override
            public <B extends ProximityForest> B configureFromEnum(B proximityForest) {
                proximityForest = PF_R1.configure(proximityForest);
                proximityForest.setProximityTreeConfig(ProximityTree.Config.PT_R10);
                return proximityForest;
            }
        },
        PF_R5_OOB() {
            @Override
            public <B extends ProximityForest> B configureFromEnum(B proximityForest) {
                proximityForest = PF_R5.configure(proximityForest);
                proximityForest.setTrainEstimateMethod("OOB");
                proximityForest.setRebuildConstituentAfterEvaluation(false);
                return proximityForest;
            }
        },
        PF_R5_OOB_R() {
            @Override
            public <B extends ProximityForest> B configureFromEnum(B proximityForest) {
                proximityForest = PF_R5.configure(proximityForest);
                proximityForest.setTrainEstimateMethod("OOB");
                proximityForest.setRebuildConstituentAfterEvaluation(true);
                return proximityForest;
            }
        },
        PF_R5_OOB_W() {
            @Override
            public <B extends ProximityForest> B configureFromEnum(B proximityForest) {
                proximityForest = PF_R5.configure(proximityForest);
                proximityForest.setTrainEstimateMethod("OOB");
                proximityForest.setRebuildConstituentAfterEvaluation(false);
                proximityForest.setWeightTreesByTrainEstimate(true);
                return proximityForest;
            }
        },
        PF_R5_OOB_R_W() {
            @Override
            public <B extends ProximityForest> B configureFromEnum(B proximityForest) {
                proximityForest = PF_R5.configure(proximityForest);
                proximityForest.setTrainEstimateMethod("OOB");
                proximityForest.setRebuildConstituentAfterEvaluation(true);
                proximityForest.setWeightTreesByTrainEstimate(true);
                return proximityForest;
            }
        },
        PF_R5_CV() {
            @Override
            public <B extends ProximityForest> B configureFromEnum(B proximityForest) {
                proximityForest = PF_R5.configure(proximityForest);
                proximityForest.setTrainEstimateMethod("CV");
                return proximityForest;
            }
        },
        PF_R5_CV_W() {
            @Override
            public <B extends ProximityForest> B configureFromEnum(B proximityForest) {
                proximityForest = PF_R5.configure(proximityForest);
                proximityForest.setTrainEstimateMethod("CV");
                proximityForest.setWeightTreesByTrainEstimate(true);
                return proximityForest;
            }
        },
        ;
>>>>>>> 128d54eb
    }

    public ProximityForest() {
        super(CAN_ESTIMATE_OWN_PERFORMANCE);
        CONFIGS.get("PF_R5").configure(this);
    }
    
    private static final long serialVersionUID = 1;
    // the list of trees in this forest
    private List<ProximityTree> trees;
    private List<Evaluator> treeEvaluators;
    private List<ClassifierResults> treeTrainResults;
    // the number of trees
    private int numTreeLimit;
    // the train time limit / contract
<<<<<<< HEAD
    private long trainTimeLimit;
=======
    private transient long trainContractTimeNanos;
    //TODO George to integrate the boolean into the classifier logic
    private boolean trainTimeContract = false;


>>>>>>> 128d54eb
    // the test time limit / contract
    private long testTimeLimit;
    // how long this took to build. THIS INCLUDES THE TRAIN ESTIMATE!
    private final StopWatch runTimer = new StopWatch();
    // how long testing took
    private final StopWatch testTimer = new StopWatch();
    // watch for memory usage
    private final MemoryWatcher memoryWatcher = new MemoryWatcher();
    // the longest tree build time for predicting train time requirements
    private long longestTrainStageTime;
    // the method of setting the config of the trees
    private Builder<ProximityTree> proximityTreeBuilder;
    // checkpoint config
    private final CheckpointConfig checkpointConfig = new CheckpointConfig();
    // train estimate variables
    private double[][] trainEstimateDistributions;
    private final StopWatch evaluationTimer = new StopWatch();
    private long[] trainEstimatePredictionTimes;

    @Override public long getMaxMemoryUsage() {
        return memoryWatcher.getMaxMemoryUsage();
    }

    @Override
    public void buildClassifier(TimeSeriesInstances trainData) throws Exception {
        // timings:
            // train time tracks the time spent processing the algorithm. This should not be used for contracting.
            // run time tracks the entire time spent processing, whether this is work towards the algorithm or otherwise (e.g. saving checkpoints to disk). This should be used for contracting.
            // evaluation time tracks the time spent evaluating the quality of the classifier, i.e. producing an estimate of the train data error.
            // checkpoint time tracks the time spent loading / saving the classifier to disk.
        // record the start time
        final long timeStamp = System.nanoTime();
        memoryWatcher.start();
        checkpointConfig.setLogger(getLogger());
        // several scenarios for entering this method:
            // 1) from scratch: isRebuild() is true
                // 1a) checkpoint found and loaded, resume from wherever left off
                // 1b) checkpoint not found, therefore initialise classifier and build from scratch
            // 2) rebuild off, i.e. buildClassifier has been called before and already handled 1a or 1b. We can safely continue building from current state. This is often the case if a smaller contract has been executed (e.g. 1h), then the contract is extended (e.g. to 2h) and we enter into this method again. There is no need to reinitialise / discard current progress - simply continue on under new constraints.
        if(isRebuild()) {
<<<<<<< HEAD
            // case (1)
            if(loadCheckpoint()) {
                memoryWatcher.start();
                checkpointConfig.setLogger(getLogger());
            } else {
                // case (1b)
                memoryWatcher.reset();
                // let super build anything necessary (will handle isRebuild accordingly in super class)
                super.buildClassifier(trainData);
                // if rebuilding
                // then init vars
                // build timer is already started so just clear any time already accrued from previous builds. I.e. keep the time stamp of when the timer was started, but clear any record of accumulated time
                runTimer.reset();
                // clear other timers entirely
                evaluationTimer.reset();
                checkpointConfig.resetCheckpointingTime();
                // no constituents to start with
                trees = new ArrayList<>();
                treeEvaluators = new ArrayList<>();
                treeTrainResults = new ArrayList<>();
                // zero tree build time so the first tree build will always set the bar
                longestTrainStageTime = 0;
                // init the running train estimate variables if using OOB
                if(estimateOwnPerformance && estimator.equals(EstimatorMethod.OOB)) {
                    trainEstimatePredictionTimes = new long[trainData.numInstances()];
                    trainEstimateDistributions = new double[trainData.numInstances()][trainData.numClasses()];
                    treeEvaluators = new ArrayList<>();
                    treeTrainResults = new ArrayList<>();
                }
            }  // case (1a)

        } // else case (2)
        
        // update the run timer with the start time of this session 
        // as the runtimer has been overwritten with the one from the checkpoint (if loaded)
        // or the classifier has been initialised from scratch / resumed and can just start from the timestamp
        runTimer.start(timeStamp);
        evaluationTimer.checkStopped();
        
        LogUtils.logTimeContract(runTimer.elapsedTime(), trainTimeLimit, getLogger(), "train");
        // whether work has been done in this call to buildClassifier
        boolean workDone = false;
        // maintain a timer for how long trees take to build
        final StopWatch trainStageTimer = new StopWatch();
=======
            // reset resouce monitors
            memoryWatcher.resetAndStart();
            trainEstimateTimer.resetAndStop();
            trainTimer.resetAndStart();
            // no constituents to start with
            constituents = new ArrayList<>();
            // zero tree build time so the first tree build will always set the bar
            longestTrainStageTimeNanos = 0;
            LogUtils.logTimeContract(trainTimer.getTime(), trainContractTimeNanos, logger, "train");
        }
        // lap train timer
        trainTimer.lap();
>>>>>>> 128d54eb
        // while remaining time / more trees need to be built
        if(estimateOwnPerformance && estimator.equals(EstimatorMethod.CV)) {
            // if there's a train contract then need to spend half the time CV'ing
            evaluationTimer.start();
            getLogger().info("cross validating");
            // copy over the same configuration as this instance
            final ProximityForest pf = deepCopy();
            // turn off train estimation otherwise infinite recursion!
            pf.setEstimateOwnPerformance(false);
            // reset the state of pf to build from scratch
            pf.setRebuild(true);
            pf.setLogger(getLogger());
            // disable checkpointing on pf
            pf.setCheckpointPath(null);
            // evaluate pf using cross validation
            final CrossValidationEvaluator cv = new CrossValidationEvaluator();
            final int numFolds = 10;
            cv.setNumFolds(numFolds);
            cv.setCloneData(false);
            cv.setSeed(getSeed());
            cv.setSetClassMissing(false);
            if(hasTrainTimeLimit()) {
                // must set PF train contract. The total CV time should be half of the train contract. This must be divided by numFolds+1 for a per-fold train contract. Note the +1 is to account for testing, as numFold test batches will be used which is the same size as the data, i.e. equivalent to another fold. Adds a single nano on in case the contract divides up to zero time.
                pf.setTrainTimeLimit(findRemainingTrainTime(runTimer.elapsedTime()) / 2 / (numFolds + 1) + 1);
            }
            // evaluate
            trainResults = cv.evaluate(pf, trainData);
            // stop timer and set meta info in results
            evaluationTimer.stop();
            LogUtils.logTimeContract(runTimer.elapsedTime(), trainTimeLimit, getLogger(), "train");
            getLogger().info("cross validation finished, acc " + trainResults.getAcc());
        }
        while(
                // there's remaining trees to be built
                insideNumTreeLimit()
                &&
                // and there's remaining time left to build more trees
                insideTrainTimeLimit(runTimer.elapsedTime() + longestTrainStageTime)
        ) {
<<<<<<< HEAD
=======
            LogUtils.logTimeContract(trainTimer.getTime(), trainContractTimeNanos, logger, "train");
>>>>>>> 128d54eb
            // reset the tree build timer
            trainStageTimer.resetAndStart();
            // setup a new tree
            final int treeIndex = trees.size();
            final ProximityTree tree = proximityTreeBuilder.build();
            final int treeSeed = rand.nextInt();
            tree.setSeed(treeSeed);
            // setup the constituent
            trees.add(tree);
            // estimate the performance of the tree
<<<<<<< HEAD
            if(estimateOwnPerformance && estimator.equals(EstimatorMethod.OOB)) {
                // the timer for contracting the estimate of train error
                evaluationTimer.start();
=======
            if(!trainEstimateMethod.equals(TrainEstimateMethod.NONE)) {
                trainEstimateTimer.start();
>>>>>>> 128d54eb
                // build train estimate based on method
                final OutOfBagEvaluator oobe = new OutOfBagEvaluator();
                oobe.setCloneClassifier(false);
                oobe.setSeed(treeSeed);
                treeEvaluators.add(oobe);
                getLogger().info(() -> "oob evaluating tree " + treeIndex);
                // evaluate the tree
                final ClassifierResults treeEvaluationResults = oobe.evaluate(tree, trainData);
                treeTrainResults.add(treeEvaluationResults);
                // for each index in the test data of the oobe
                final List<Integer> outOfBagTestDataIndices = oobe.getOutOfBagTestDataIndices();
                // for each instance in the oobe test data, add the distribution and prediction time to the corresponding instance predictions in the train estimate results
                for(int oobeIndex = 0; oobeIndex < outOfBagTestDataIndices.size(); oobeIndex++) {
                    final int trainDataIndex = outOfBagTestDataIndices.get(oobeIndex);
                    // get the corresponding distribution from the oobe results
                    double[] distribution = treeEvaluationResults.getProbabilityDistribution(oobeIndex);
                    distribution = vote(treeIndex, distribution);
                    // get the corresponding distribution from the train estimate distribution
                    // add tree's distribution for this instance onto the overall train estimate distribution for this instance
                    add(trainEstimateDistributions[trainDataIndex], distribution);
                    // add the prediction time from the oobe to the time for this instance in the train estimate
                    trainEstimatePredictionTimes[trainDataIndex] += treeEvaluationResults.getPredictionTime(oobeIndex);
                }
                treeEvaluationResults.setErrorEstimateMethod(getEstimatorMethod());
                evaluationTimer.stop();
            }
            // build the tree if not producing train estimate OR rebuild after evaluation
<<<<<<< HEAD
            getLogger().info(() -> "building tree " + treeIndex);
            tree.setRebuild(true);
            tree.buildClassifier(trainData);
=======
            if(trainEstimateMethod.equals(TrainEstimateMethod.NONE) || rebuildConstituentAfterEvaluation) {
                logger.info(() -> "building tree " + treeIndex);
                tree.setRebuild(true);
                tree.buildClassifier(trainData);
            }
>>>>>>> 128d54eb
            // tree fully built
            trainStageTimer.stop();
            workDone = true;
            // optional checkpoint
            saveCheckpoint();
            // update train timer
            LogUtils.logTimeContract(runTimer.elapsedTime(), trainTimeLimit, getLogger(), "train");
            // update longest tree build time
            longestTrainStageTime = Math.max(longestTrainStageTime, trainStageTimer.elapsedTime());
        }
<<<<<<< HEAD
        // if work has been done towards estimating the train error via OOB
        if(estimateOwnPerformance && workDone && estimator.equals(EstimatorMethod.OOB)) {
            // must format the OOB errors into classifier results
            evaluationTimer.start();
            getLogger().info("finalising train estimate");
=======
        LogUtils.logTimeContract(trainTimer.getTime(), trainContractTimeNanos, logger, "train");
        // if work has been done towards estimating the train error
        if(estimateOwnPerformance && isRebuildTrainEstimateResults()) {
            trainEstimateTimer.start();
            // disable until further work has been done (e.g. buildClassifier called again)
            setRebuildTrainEstimateResults(false);
            logger.info("finalising train estimate");
            // init final distributions for each train instance
            final double[][] finalDistributions = new double[trainData.size()][getNumClasses()];
            // time for each train instance prediction
            final long[] times = new long[trainData.size()];
            // go through every constituent
            for(int j = 0; j < constituents.size(); j++) {
                // add the output of that constituent to the train estimate
                final Constituent constituent = constituents.get(j);
                final Evaluator evaluator = constituent.getEvaluator();
                final ProximityTree tree = constituent.getProximityTree();
                // the indices of dataInTrainEstimate to trainData. I.e. the 0th instance in dataInTrainEstimate is the trainDataIndices.get(0) 'th instance in the train data.
                final List<Integer> trainDataIndices;
                final Instances dataInTrainEstimate;
                // the train estimate data may be different depending on the evaluation method
                if(trainEstimateMethod.equals(TrainEstimateMethod.OOB)) {
                    dataInTrainEstimate = ((OutOfBagEvaluator) evaluator).getOutOfBagTestData();
                    trainDataIndices = ((OutOfBagEvaluator) evaluator).getOutOfBagTestDataIndices();
                } else if(trainEstimateMethod.equals(TrainEstimateMethod.CV)) {
                    dataInTrainEstimate = trainData;
                    trainDataIndices = ArrayUtilities.sequence(trainData.size());
                } else {
                    throw new UnsupportedOperationException("cannot get train data from evaluator: " + evaluator);
                }
                final ClassifierResults constituentTrainResults = constituent.getEvaluationResults();
                // add each prediction to the results weighted by the evaluation of the constituent
                for(int i = 0; i < dataInTrainEstimate.size(); i++) {
                    long time = System.nanoTime();
                    final Instance instance = dataInTrainEstimate.get(i);
                    final int instanceIndexInTrainData = trainDataIndices.get(i);
                    double[] distribution = constituentTrainResults.getProbabilityDistribution(i);
                    // weight the vote of this constituent
                    distribution = vote(constituent, instance);
                    ArrayUtilities.add(finalDistributions[instanceIndexInTrainData], distribution);
                    // add onto the prediction time for this instance
                    time = System.nanoTime() - time;
                    time += constituentTrainResults.getPredictionTime(i);
                    times[instanceIndexInTrainData] = time;
                }
            }
>>>>>>> 128d54eb
            // add the final predictions into the results
            for(int i = 0; i < trainData.numInstances(); i++) {
                double[] distribution = trainEstimateDistributions[i];
                // i.e. [71, 29] --> [0.71, 0.29]
                // copies as to not alter the original distribution. This is helpful if more trees are added in the future to avoid having to denormalise
                // set ignoreZeroSum to true to produce a uniform distribution if there is no evaluation of the instance (i.e. it never ended up in an out-of-bag test data set because too few trees were built, say)
                distribution = normalise(copy(distribution), true);
                // get the prediction, rand tie breaking if necessary
                final double prediction = argMax(distribution, rand);
                final double classValue = trainData.get(i).getLabelIndex();
                trainResults.addPrediction(classValue, distribution, prediction, trainEstimatePredictionTimes[i], null);
            }
            evaluationTimer.stop();
        }
        
        // finish up
        LogUtils.logTimeContract(runTimer.elapsedTime(), trainTimeLimit, getLogger(), "train");
        // sanity check that all timers have been stopped
        evaluationTimer.checkStopped();
        testTimer.checkStopped();
        memoryWatcher.stop();
        runTimer.stop();
        
        // save the final checkpoint
        if(workDone) {
            ResultUtils.setInfo(trainResults, this, trainData);
            forceSaveCheckpoint();
        }
    }

    @Override
    public double[] distributionForInstance(final TimeSeriesInstance instance) throws Exception {
        // start timer
        testTimer.resetAndStart();
        // track how long every stage (i.e. every tree prediction) takes, recording the longest
        long longestTestStageTimeNanos = 0;
        // time each stage of the prediction
        final StopWatch testStageTimer = new StopWatch();
        final double[] finalDistribution = new double[getNumClasses()];
        // while there's remaining constituents to be examined and remaining test time
        for(int i = 0;
            i < trees.size()
            &&
            (testTimeLimit <= 0 || testTimer.elapsedTime() + longestTestStageTimeNanos < testTimeLimit)
                ; i++) {
            testStageTimer.resetAndStart();
            // let the constituent vote
            final double[] distribution = vote(i, instance);
            // add the vote to the total votes
            add(finalDistribution, distribution);
            // update timings
            testStageTimer.stop();
            longestTestStageTimeNanos = Math.max(longestTestStageTimeNanos, testStageTimer.elapsedTime());
        }
        // normalise the final vote, i.e. [71,29] --> [.71,.29]
        normalise(finalDistribution);
        // finished prediction so stop timer
        testTimer.stop();
        return finalDistribution;
    }
    
    private double[] vote(int constituentIndex, TimeSeriesInstance instance) throws Exception {
        final ProximityTree tree = trees.get(constituentIndex);
        final double[] distribution = tree.distributionForInstance(instance);
        return vote(constituentIndex, distribution);
    }
    
    private double[] vote(int constituentIndex, double[] distribution) {
        // vote for the highest probability class
        final int index = argMax(distribution, getRandom());
        return oneHot(distribution.length, index);
    }

    @Override public boolean isFullyBuilt() {
        return trees != null && trees.size() == numTreeLimit;
    }

    public boolean insideNumTreeLimit() {
        return !hasNumTreeLimit() || trees.size() < numTreeLimit;
    }

    public boolean hasNumTreeLimit() {
        return numTreeLimit > 0;
    }

    public int getNumTreeLimit() {
        return numTreeLimit;
    }

    public void setNumTreeLimit(final int numTreeLimit) {
        this.numTreeLimit = numTreeLimit;
    }

    public Builder<ProximityTree> getProximityTreeFactory() {
        return proximityTreeBuilder;
    }

    public void setProximityTreeFactory(final Builder<ProximityTree> proximityTreeBuilder) {
        this.proximityTreeBuilder = Objects.requireNonNull(proximityTreeBuilder);
    }

    @Override public long getRunTime() {
        return runTimer.elapsedTime();
    }

    @Override
    public long getTrainTimeLimit() {
<<<<<<< HEAD
        return trainTimeLimit;
=======
        return trainContractTimeNanos;
>>>>>>> 128d54eb
    }

    /**
     * Overriding TrainTimeContract methods
     * @param nanos
     */
    @Override
    public void setTrainTimeLimit(final long nanos) {
<<<<<<< HEAD
        trainTimeLimit = nanos;
=======
        trainContractTimeNanos = nanos;
        trainTimeContract=true;
    }
    @Override
    public boolean withinTrainContract(long start) {
        return start<trainContractTimeNanos;
    }

    @Override
    public StopWatch getTrainTimer() {
        return trainTimer;
    }

    @Override
    public StopWatch getTrainEstimateTimer() {
        return trainEstimateTimer;
>>>>>>> 128d54eb
    }

    @Override
    public long getTestTimeLimit() {
        return testTimeLimit;
    }

    @Override
    public void setTestTimeLimit(final long nanos) {
        testTimeLimit = nanos;
    }

    @Override public long getTrainTime() {
        // train time is the overall run time minus any time spent estimating the train error and minus any time spent checkpointing
        return getRunTime() - getTrainEstimateTime() - getCheckpointingTime();
    }

    @Override public long getTrainEstimateTime() {
        return evaluationTimer.elapsedTime();
    }

    @Override public long getTestTime() {
        return testTimer.elapsedTime();
    }

    @Override public CheckpointConfig getCheckpointConfig() {
        return checkpointConfig;
    }
}<|MERGE_RESOLUTION|>--- conflicted
+++ resolved
@@ -17,10 +17,7 @@
  
 package tsml.classifiers.distance_based.proximity;
 
-<<<<<<< HEAD
 import evaluation.evaluators.CrossValidationEvaluator;
-=======
->>>>>>> 128d54eb
 import evaluation.evaluators.Evaluator;
 import evaluation.evaluators.OutOfBagEvaluator;
 import evaluation.storage.ClassifierResults;
@@ -99,7 +96,6 @@
 //        mce.setBuildMatlabDiagrams(true, true);
 //        mce.runComparison();
     }
-<<<<<<< HEAD
     
     public static final Configs<ProximityForest> CONFIGS = buildConfigs().immutable();
     
@@ -126,97 +122,6 @@
         }
         
         return configs;
-=======
-
-    public enum Config implements EnumBasedConfigurer<ProximityForest> {
-        PF_R1() {
-            @Override
-            public <B extends ProximityForest> B configureFromEnum(B proximityForest) {
-                proximityForest.setTrainTimeLimit(0);
-                proximityForest.setTestTimeLimit(0);
-                proximityForest.setRebuildConstituentAfterEvaluation(true);
-                proximityForest.setTrainEstimateMethod("none");
-                proximityForest.setNumTreeLimit(100);
-                proximityForest.setProximityTreeConfig(ProximityTree.Config.PT_R5);
-                proximityForest.setUseDistributionInVoting(false);
-                proximityForest.setWeightTreesByTrainEstimate(false);
-                proximityForest.setProximityTreeConfig(ProximityTree.Config.PT_R1);
-                return proximityForest;
-            }
-        },
-        PF_R5() {
-            @Override
-            public <B extends ProximityForest> B configureFromEnum(B proximityForest) {
-                proximityForest = PF_R1.configure(proximityForest);
-                proximityForest.setProximityTreeConfig(ProximityTree.Config.PT_R5);
-                return proximityForest;
-            }
-        },
-        PF_R10() {
-            @Override
-            public <B extends ProximityForest> B configureFromEnum(B proximityForest) {
-                proximityForest = PF_R1.configure(proximityForest);
-                proximityForest.setProximityTreeConfig(ProximityTree.Config.PT_R10);
-                return proximityForest;
-            }
-        },
-        PF_R5_OOB() {
-            @Override
-            public <B extends ProximityForest> B configureFromEnum(B proximityForest) {
-                proximityForest = PF_R5.configure(proximityForest);
-                proximityForest.setTrainEstimateMethod("OOB");
-                proximityForest.setRebuildConstituentAfterEvaluation(false);
-                return proximityForest;
-            }
-        },
-        PF_R5_OOB_R() {
-            @Override
-            public <B extends ProximityForest> B configureFromEnum(B proximityForest) {
-                proximityForest = PF_R5.configure(proximityForest);
-                proximityForest.setTrainEstimateMethod("OOB");
-                proximityForest.setRebuildConstituentAfterEvaluation(true);
-                return proximityForest;
-            }
-        },
-        PF_R5_OOB_W() {
-            @Override
-            public <B extends ProximityForest> B configureFromEnum(B proximityForest) {
-                proximityForest = PF_R5.configure(proximityForest);
-                proximityForest.setTrainEstimateMethod("OOB");
-                proximityForest.setRebuildConstituentAfterEvaluation(false);
-                proximityForest.setWeightTreesByTrainEstimate(true);
-                return proximityForest;
-            }
-        },
-        PF_R5_OOB_R_W() {
-            @Override
-            public <B extends ProximityForest> B configureFromEnum(B proximityForest) {
-                proximityForest = PF_R5.configure(proximityForest);
-                proximityForest.setTrainEstimateMethod("OOB");
-                proximityForest.setRebuildConstituentAfterEvaluation(true);
-                proximityForest.setWeightTreesByTrainEstimate(true);
-                return proximityForest;
-            }
-        },
-        PF_R5_CV() {
-            @Override
-            public <B extends ProximityForest> B configureFromEnum(B proximityForest) {
-                proximityForest = PF_R5.configure(proximityForest);
-                proximityForest.setTrainEstimateMethod("CV");
-                return proximityForest;
-            }
-        },
-        PF_R5_CV_W() {
-            @Override
-            public <B extends ProximityForest> B configureFromEnum(B proximityForest) {
-                proximityForest = PF_R5.configure(proximityForest);
-                proximityForest.setTrainEstimateMethod("CV");
-                proximityForest.setWeightTreesByTrainEstimate(true);
-                return proximityForest;
-            }
-        },
-        ;
->>>>>>> 128d54eb
     }
 
     public ProximityForest() {
@@ -232,15 +137,7 @@
     // the number of trees
     private int numTreeLimit;
     // the train time limit / contract
-<<<<<<< HEAD
     private long trainTimeLimit;
-=======
-    private transient long trainContractTimeNanos;
-    //TODO George to integrate the boolean into the classifier logic
-    private boolean trainTimeContract = false;
-
-
->>>>>>> 128d54eb
     // the test time limit / contract
     private long testTimeLimit;
     // how long this took to build. THIS INCLUDES THE TRAIN ESTIMATE!
@@ -281,7 +178,6 @@
                 // 1b) checkpoint not found, therefore initialise classifier and build from scratch
             // 2) rebuild off, i.e. buildClassifier has been called before and already handled 1a or 1b. We can safely continue building from current state. This is often the case if a smaller contract has been executed (e.g. 1h), then the contract is extended (e.g. to 2h) and we enter into this method again. There is no need to reinitialise / discard current progress - simply continue on under new constraints.
         if(isRebuild()) {
-<<<<<<< HEAD
             // case (1)
             if(loadCheckpoint()) {
                 memoryWatcher.start();
@@ -326,20 +222,6 @@
         boolean workDone = false;
         // maintain a timer for how long trees take to build
         final StopWatch trainStageTimer = new StopWatch();
-=======
-            // reset resouce monitors
-            memoryWatcher.resetAndStart();
-            trainEstimateTimer.resetAndStop();
-            trainTimer.resetAndStart();
-            // no constituents to start with
-            constituents = new ArrayList<>();
-            // zero tree build time so the first tree build will always set the bar
-            longestTrainStageTimeNanos = 0;
-            LogUtils.logTimeContract(trainTimer.getTime(), trainContractTimeNanos, logger, "train");
-        }
-        // lap train timer
-        trainTimer.lap();
->>>>>>> 128d54eb
         // while remaining time / more trees need to be built
         if(estimateOwnPerformance && estimator.equals(EstimatorMethod.CV)) {
             // if there's a train contract then need to spend half the time CV'ing
@@ -379,10 +261,6 @@
                 // and there's remaining time left to build more trees
                 insideTrainTimeLimit(runTimer.elapsedTime() + longestTrainStageTime)
         ) {
-<<<<<<< HEAD
-=======
-            LogUtils.logTimeContract(trainTimer.getTime(), trainContractTimeNanos, logger, "train");
->>>>>>> 128d54eb
             // reset the tree build timer
             trainStageTimer.resetAndStart();
             // setup a new tree
@@ -393,14 +271,9 @@
             // setup the constituent
             trees.add(tree);
             // estimate the performance of the tree
-<<<<<<< HEAD
             if(estimateOwnPerformance && estimator.equals(EstimatorMethod.OOB)) {
                 // the timer for contracting the estimate of train error
                 evaluationTimer.start();
-=======
-            if(!trainEstimateMethod.equals(TrainEstimateMethod.NONE)) {
-                trainEstimateTimer.start();
->>>>>>> 128d54eb
                 // build train estimate based on method
                 final OutOfBagEvaluator oobe = new OutOfBagEvaluator();
                 oobe.setCloneClassifier(false);
@@ -428,17 +301,9 @@
                 evaluationTimer.stop();
             }
             // build the tree if not producing train estimate OR rebuild after evaluation
-<<<<<<< HEAD
             getLogger().info(() -> "building tree " + treeIndex);
             tree.setRebuild(true);
             tree.buildClassifier(trainData);
-=======
-            if(trainEstimateMethod.equals(TrainEstimateMethod.NONE) || rebuildConstituentAfterEvaluation) {
-                logger.info(() -> "building tree " + treeIndex);
-                tree.setRebuild(true);
-                tree.buildClassifier(trainData);
-            }
->>>>>>> 128d54eb
             // tree fully built
             trainStageTimer.stop();
             workDone = true;
@@ -449,60 +314,11 @@
             // update longest tree build time
             longestTrainStageTime = Math.max(longestTrainStageTime, trainStageTimer.elapsedTime());
         }
-<<<<<<< HEAD
         // if work has been done towards estimating the train error via OOB
         if(estimateOwnPerformance && workDone && estimator.equals(EstimatorMethod.OOB)) {
             // must format the OOB errors into classifier results
             evaluationTimer.start();
             getLogger().info("finalising train estimate");
-=======
-        LogUtils.logTimeContract(trainTimer.getTime(), trainContractTimeNanos, logger, "train");
-        // if work has been done towards estimating the train error
-        if(estimateOwnPerformance && isRebuildTrainEstimateResults()) {
-            trainEstimateTimer.start();
-            // disable until further work has been done (e.g. buildClassifier called again)
-            setRebuildTrainEstimateResults(false);
-            logger.info("finalising train estimate");
-            // init final distributions for each train instance
-            final double[][] finalDistributions = new double[trainData.size()][getNumClasses()];
-            // time for each train instance prediction
-            final long[] times = new long[trainData.size()];
-            // go through every constituent
-            for(int j = 0; j < constituents.size(); j++) {
-                // add the output of that constituent to the train estimate
-                final Constituent constituent = constituents.get(j);
-                final Evaluator evaluator = constituent.getEvaluator();
-                final ProximityTree tree = constituent.getProximityTree();
-                // the indices of dataInTrainEstimate to trainData. I.e. the 0th instance in dataInTrainEstimate is the trainDataIndices.get(0) 'th instance in the train data.
-                final List<Integer> trainDataIndices;
-                final Instances dataInTrainEstimate;
-                // the train estimate data may be different depending on the evaluation method
-                if(trainEstimateMethod.equals(TrainEstimateMethod.OOB)) {
-                    dataInTrainEstimate = ((OutOfBagEvaluator) evaluator).getOutOfBagTestData();
-                    trainDataIndices = ((OutOfBagEvaluator) evaluator).getOutOfBagTestDataIndices();
-                } else if(trainEstimateMethod.equals(TrainEstimateMethod.CV)) {
-                    dataInTrainEstimate = trainData;
-                    trainDataIndices = ArrayUtilities.sequence(trainData.size());
-                } else {
-                    throw new UnsupportedOperationException("cannot get train data from evaluator: " + evaluator);
-                }
-                final ClassifierResults constituentTrainResults = constituent.getEvaluationResults();
-                // add each prediction to the results weighted by the evaluation of the constituent
-                for(int i = 0; i < dataInTrainEstimate.size(); i++) {
-                    long time = System.nanoTime();
-                    final Instance instance = dataInTrainEstimate.get(i);
-                    final int instanceIndexInTrainData = trainDataIndices.get(i);
-                    double[] distribution = constituentTrainResults.getProbabilityDistribution(i);
-                    // weight the vote of this constituent
-                    distribution = vote(constituent, instance);
-                    ArrayUtilities.add(finalDistributions[instanceIndexInTrainData], distribution);
-                    // add onto the prediction time for this instance
-                    time = System.nanoTime() - time;
-                    time += constituentTrainResults.getPredictionTime(i);
-                    times[instanceIndexInTrainData] = time;
-                }
-            }
->>>>>>> 128d54eb
             // add the final predictions into the results
             for(int i = 0; i < trainData.numInstances(); i++) {
                 double[] distribution = trainEstimateDistributions[i];
@@ -610,11 +426,7 @@
 
     @Override
     public long getTrainTimeLimit() {
-<<<<<<< HEAD
         return trainTimeLimit;
-=======
-        return trainContractTimeNanos;
->>>>>>> 128d54eb
     }
 
     /**
@@ -623,26 +435,11 @@
      */
     @Override
     public void setTrainTimeLimit(final long nanos) {
-<<<<<<< HEAD
         trainTimeLimit = nanos;
-=======
-        trainContractTimeNanos = nanos;
-        trainTimeContract=true;
     }
     @Override
     public boolean withinTrainContract(long start) {
         return start<trainContractTimeNanos;
-    }
-
-    @Override
-    public StopWatch getTrainTimer() {
-        return trainTimer;
-    }
-
-    @Override
-    public StopWatch getTrainEstimateTimer() {
-        return trainEstimateTimer;
->>>>>>> 128d54eb
     }
 
     @Override
