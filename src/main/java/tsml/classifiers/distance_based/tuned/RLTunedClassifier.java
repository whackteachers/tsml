--- conflicted
+++ resolved
@@ -230,30 +230,16 @@
     }
 
     @Override public ParamSet getParams() {
-<<<<<<< HEAD
         return super.getParams()
-=======
-        return
-//            TrainTimeContractable.
-                super.getParams()
->>>>>>> df495dc8
                                     .add(BENCHMARK_ITERATOR_FLAG, agent)
                                     .add(TRAIN_SETUP_FUNCTION_FLAG, trainSetupFunction);
     }
 
-<<<<<<< HEAD
     @Override public void setParams(final ParamSet params) {
 //        TrainTimeContractable.super.setParams(params);
         ParamHandler.setParam(params, BENCHMARK_ITERATOR_FLAG, this::setAgent, Agent.class);
         ParamHandler.setParam(params, TRAIN_SETUP_FUNCTION_FLAG, this::setTrainSetupFunction,
                               TrainSetupFunction.class); //
-=======
-    @Override public void setParams(final ParamSet params) throws Exception {
-//        TrainTimeContractable.super.setParams(params);
-        ParamHandlerUtils.setParam(params, BENCHMARK_ITERATOR_FLAG, this::setAgent, Agent.class);
-        ParamHandlerUtils.setParam(params, TRAIN_SETUP_FUNCTION_FLAG, this::setTrainSetupFunction,
-                                   TrainSetupFunction.class); //
->>>>>>> df495dc8
         // todo
         // finish params
     }
@@ -271,11 +257,7 @@
         return !agent.hasNext();
     }
 
-<<<<<<< HEAD
      public long getTrainContractTimeNanos() {
-=======
-    public long getTrainTimeLimit() {
->>>>>>> df495dc8
         return trainContractTimeNanos;
     }
 
@@ -367,18 +349,11 @@
                         throw new UnsupportedOperationException("todo apply ensemble weights to train results"); // todo
                     }
                     // cleanup
-<<<<<<< HEAD
                     trainEstimateTimer.checkDisabled();
                     trainTimer.disable();
                     trainEstimateTimer.checkDisabled();
                     memoryWatcher.disable();
 //                    trainResults.setDetails(this, trainData);
-=======
-                    trainEstimateTimer.checkStopped();
-                    trainTimer.stop();
-                    memoryWatcher.stop();
-                    ResultUtils.setInfo(trainResults, this, trainData);
->>>>>>> df495dc8
                     // try to create the overall done file
                     boolean created = createDoneFile("overall");
                     if(!created) {
@@ -409,13 +384,7 @@
     }
     
     protected boolean hasNextBuildTick() {
-<<<<<<< HEAD
         return agent.hasNext();// && hasRemainingTraining();
-=======
-        return agent.hasNext()
-//            && hasRemainingTraining()
-                    ;
->>>>>>> df495dc8
     }
 
     protected void suspendResourceMonitors() {
@@ -515,11 +484,7 @@
             this.memoryWatcher.start(false);;
             this.trainTimer.start(false);;
             // set train info
-<<<<<<< HEAD
 //            classifier.getTrainResults().setDetails(classifier, trainData);
-=======
-            ResultUtils.setInfo(classifier.getTrainResults(), classifier, trainData);
->>>>>>> df495dc8
             // add the resource usage onto our monitors
             if(classifier instanceof TrainTimeable) {
                 // the classifier tracked its time internally
@@ -543,11 +508,7 @@
                 // we tracked the memory usage of the classifier
                 memoryWatcher.add(classifierMemoryWatcher);
                 // set train results info
-<<<<<<< HEAD
 //                classifier.getTrainResults().setMemoryDetails(classifierMemoryWatcher);
-=======
-                ResultUtils.setMemoryInfo(classifier.getTrainResults(), classifierMemoryWatcher);
->>>>>>> df495dc8
             }
             // feed the built classifier back to the agent (which will decide what to do with it)
             boolean classifierFullyBuilt = !agent.feedback(classifier);
@@ -616,7 +577,6 @@
     }
 
     protected EnhancedAbstractClassifier loadClassifier(EnhancedAbstractClassifier classifier) throws Exception {
-<<<<<<< HEAD
         trainTimer.suspend();
         trainEstimateTimer.suspend();
         memoryWatcher.suspend();
@@ -625,16 +585,6 @@
             if(classifier instanceof Checkpointable) {
 //                ((Checkpointable) classifier).setLoadPath(classifierLoadPath);
 //                ((Checkpointable) classifier).loadFromCheckpoint();
-=======
-//        trainTimer.suspend();
-//        trainEstimateTimer.suspend();
-//        memoryWatcher.suspend(); todo fix
-        if(isCheckpointLoadingEnabled()) {
-            final String classifierLoadPath = buildClassifierLoadPath(classifier);
-            if(classifier instanceof Checkpointable) {
-                ((Checkpointable) classifier).setLoadPath(classifierLoadPath);
-                ((Checkpointable) classifier).loadCheckpoint();
->>>>>>> df495dc8
                 // add the resource stats from the classifier (as we may have loaded from checkpoint, therefore need
                 // to catch up)
                 if(classifier instanceof TrainTimeable) {
@@ -651,7 +601,6 @@
                 classifier = null;
 //                        (EnhancedAbstractClassifier) CheckpointUtils.deserialise(classifierLoadPath + CheckpointUtils.checkpointFileName);
                 ClassifierResults results = classifier.getTrainResults();
-<<<<<<< HEAD
 //                trainTimer.add(results.getTrainTimeNanos());
 //                trainEstimateTimer.add(results.getTrainEstimateTimeNanos());
 //                memoryWatcher.add(results);
@@ -660,17 +609,6 @@
         memoryWatcher.unsuspend();
         trainEstimateTimer.unsuspend();
         trainTimer.unsuspend();
-=======
-                trainTimer.add(results.getTrainTime());
-                trainEstimateTimer.add(results.getTrainEstimateTimeNanos());
-                memoryWatcher.add(results);
-            }
-        }
-        // todo fix
-//        memoryWatcher.unsuspend();
-//        trainEstimateTimer.unsuspend();
-//        trainTimer.unsuspend();
->>>>>>> df495dc8
         return classifier;
     }
 
@@ -687,13 +625,8 @@
             final String classifierSavePath = buildClassifierSavePath(classifier);
             if(classifier instanceof Checkpointable) {
                 ((Checkpointable) classifier).setCheckpointPath(classifierSavePath);
-<<<<<<< HEAD
 //                ((Checkpointable) classifier).setSkipFinalCheckpoint(false);
 //                ((Checkpointable) classifier).saveToCheckpoint();
-=======
-                ((Checkpointable) classifier).setSkipFinalCheckpoint(false);
-                ((Checkpointable) classifier).checkpointIfIntervalExpired();
->>>>>>> df495dc8
             } else {
                 // save classifier manually
 //                CheckpointUtils.serialise(classifier, classifierSavePath + CheckpointUtils.checkpointFileName);
