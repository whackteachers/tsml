--- conflicted
+++ resolved
@@ -2,11 +2,8 @@
 
 import experiments.data.DatasetLoading;
 import utilities.StrUtils;
-<<<<<<< HEAD
-=======
 import utilities.params.ParamHandler;
 import utilities.params.ParamSet;
->>>>>>> f791ff4c
 import weka.core.Instance;
 import weka.core.Instances;
 import weka.core.neighboursearch.PerformanceStats;
@@ -110,23 +107,6 @@
     public static final String EPSILON_FLAG = "e";
     public static final String DELTA_FLAG = "d";
 
-<<<<<<< HEAD
-    @Override
-    public String[] getOptions() {
-        ArrayList<String> options = new ArrayList<>();
-        StrUtils.addOption(DELTA_FLAG, options, delta);
-        StrUtils.addOption(EPSILON_FLAG, options, epsilon);
-        Collections.addAll(options, super.getOptions());
-        return options.toArray(new String[0]);
-    }
-
-    @Override
-    public void setOptions(final String[] options) throws
-                                                   Exception {
-        super.setOptions(options);
-        StrUtils.setOption(options, EPSILON_FLAG, this::setEpsilon, Double::parseDouble);
-        StrUtils.setOption(options, DELTA_FLAG, this::setDelta, Integer::parseInt);
-=======
 
     @Override public ParamSet getParams() {
         return super.getParams().add(EPSILON_FLAG, epsilon).add(DELTA_FLAG, delta);
@@ -135,7 +115,6 @@
     @Override public void setParams(final ParamSet param) {
         ParamHandler.setParam(param, EPSILON_FLAG, this::setEpsilon, Double.class);
         ParamHandler.setParam(param, DELTA_FLAG, this::setDelta, Integer.class);
->>>>>>> f791ff4c
     }
 
     public int getDelta() {
