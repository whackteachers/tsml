/*
 *   This program is free software: you can redistribute it and/or modify
 *   it under the terms of the GNU General Public License as published by
 *   the Free Software Foundation, either version 3 of the License, or
 *   (at your option) any later version.
 *
 *   This program is distributed in the hope that it will be useful,
 *   but WITHOUT ANY WARRANTY; without even the implied warranty of
 *   MERCHANTABILITY or FITNESS FOR A PARTICULAR PURPOSE.  See the
 *   GNU General Public License for more details.
 *
 *   You should have received a copy of the GNU General Public License
 *   along with this program.  If not, see <http://www.gnu.org/licenses/>.
 */
package tsml.classifiers.dictionary_based;

import evaluation.storage.ClassifierResults;
import experiments.data.DatasetLoading;
import tsml.classifiers.*;
import utilities.ClassifierTools;
import utilities.samplers.RandomIndexSampler;
import utilities.samplers.Sampler;
import weka.classifiers.functions.GaussianProcesses;
import weka.core.*;

import java.io.*;
import java.util.*;
import java.util.concurrent.ExecutorService;
import java.util.concurrent.Executors;
import java.util.concurrent.Future;
import java.util.concurrent.TimeUnit;

import static utilities.InstanceTools.resampleTrainAndTestInstances;
import static utilities.Utilities.argMax;
import static utilities.multivariate_tools.MultivariateInstanceTools.*;
import static weka.core.Utils.sum;

/**
 * TDE classifier with parameter search and ensembling for univariate and
 * multivariate time series classification.
 * If parameters are known, use the class IndividualTDE and directly provide them.
 *
 * Has the capability to contract train time and checkpoint.
 *
 * Alphabetsize fixed to four and maximum wordLength of 16.
 *
 * Implementation based on the algorithm described in getTechnicalInformation()
 */
public class TDE extends EnhancedAbstractClassifier implements TrainTimeContractable,
        Checkpointable, TechnicalInformationHandler, MultiThreadable {

    private int parametersConsidered = 250;
    private int parametersConsideredPerChannel = -1;
    private int maxEnsembleSize = 100;

    private boolean histogramIntersection = true;
    private boolean useBigrams = true;

    private double trainProportion = 0.7;

    private boolean bayesianParameterSelection = true;
    private int initialRandomParameters = 50;
    private int[] initialParameterCount;
    private Instances[] parameterPool;
    private Instances[] prevParameters;
    private int[] parametersRemaining;

    private final int[] wordLengths = {16, 14, 12, 10, 8};
    private final int[] alphabetSize = {4};
    private final boolean[] normOptions = {true, false};
    private final Integer[] levels = {1, 2, 3};
    private final boolean[] useIGB = {true, false};

    private double maxWinLenProportion = 1;
    private double maxWinSearchProportion = 0.25;

    private boolean cutoff = false;
    private double cutoffThreshold = 0.7;

    private transient LinkedList<IndividualTDE>[] classifiers;
    private int numSeries;
    private int[] numClassifiers;

    private int currentSeries = 0;
    private boolean isMultivariate = false;
    private Instances seriesHeader;

    private String checkpointPath;
    private boolean checkpoint = false;
    private long checkpointTime = 0;
    private long checkpointTimeDiff = 0;
    private ArrayList<Integer>[] checkpointIDs;
    private boolean internalContractCheckpointHandling = true;
    private boolean cleanupCheckpointFiles = false;
    private boolean loadAndFinish = false;

    private long trainContractTimeNanos = 0;
    private boolean trainTimeContract = false;
    private boolean underContractTime = false;

    private ArrayList<Double>[] paramAccuracy;
    private ArrayList<Double>[] paramTime;

    private transient Instances train;

    private int numThreads = 1;
    private boolean multiThread = false;
    private ExecutorService ex;

    //Classifier build data, stored as field for checkpointing.
    private int[] classifiersBuilt;
    private int[] lowestAccIdx;
    private double[] lowestAcc;
    private double maxAcc;

    protected static final long serialVersionUID = 1L;

    public TDE() {
        super(CAN_ESTIMATE_OWN_PERFORMANCE);
    }

    @Override
    public TechnicalInformation getTechnicalInformation() {
<<<<<<< HEAD
        //TODO update
//        TechnicalInformation result;
//        result = new TechnicalInformation(TechnicalInformation.Type.ARTICLE);
//        result.setValue(TechnicalInformation.Field.AUTHOR, "P. Schafer");
//        result.setValue(TechnicalInformation.Field.TITLE, "The BOSS is concerned with time series classification in the presence of noise");
//        result.setValue(TechnicalInformation.Field.JOURNAL, "Data Mining and Knowledge Discovery");
//        result.setValue(TechnicalInformation.Field.VOLUME, "29");
//        result.setValue(TechnicalInformation.Field.NUMBER, "6");
//        result.setValue(TechnicalInformation.Field.PAGES, "1505-1530");
//        result.setValue(TechnicalInformation.Field.YEAR, "2015");
=======
        TechnicalInformation result;
        result = new TechnicalInformation(TechnicalInformation.Type.ARTICLE);
        result.setValue(TechnicalInformation.Field.AUTHOR, "M. Middlehurst, J. Large, G. Cawley and A. Bagnall");
        result.setValue(TechnicalInformation.Field.TITLE, "The Temporal Dictionary Ensemble (TDE) Classifier for " +
                "Time Series Classification");
        result.setValue(TechnicalInformation.Field.JOURNAL, "The European Conference on Machine Learning and " +
                "Principles and Practice of Knowledge Discovery in Databases");
        result.setValue(TechnicalInformation.Field.YEAR, "2020");
>>>>>>> e0a2dd7e
        return null;
    }

    @Override
    public Capabilities getCapabilities() {
        Capabilities result = super.getCapabilities();
        result.disableAll();

        result.setMinimumNumberInstances(2);

        // attributes
        result.enable(Capabilities.Capability.RELATIONAL_ATTRIBUTES);
        result.enable(Capabilities.Capability.NUMERIC_ATTRIBUTES);

        // class
        result.enable(Capabilities.Capability.NOMINAL_CLASS);

        return result;
    }

    @Override
    public String getParameters() {
        StringBuilder sb = new StringBuilder();
        sb.append(super.getParameters());

        sb.append(",numSeries,").append(numSeries);

        for (int n = 0; n < numSeries; n++) {
            sb.append(",seriesNo,").append(n).append(",numClassifiers,").append(numClassifiers[n]);

            for (int i = 0; i < numClassifiers[n]; ++i) {
                IndividualTDE indiv = classifiers[n].get(i);
                sb.append(",windowSize,").append(indiv.getWindowSize()).append(",wordLength,");
                sb.append(indiv.getWordLength()).append(",alphabetSize,").append(indiv.getAlphabetSize());
                sb.append(",norm,").append(indiv.getNorm()).append(",levels,").append(indiv.getLevels());
                sb.append(",IGB,").append(indiv.getIGB());
            }
        }

        return sb.toString();
    }

    //pass in an enum of hour, minute, day, and the amount of them.
    @Override
    public void setTrainTimeLimit(long amount) {
        trainContractTimeNanos = amount;
        trainTimeContract = true;
    }

    @Override
    public void enableMultiThreading(int numThreads) {
        if (numThreads > 1) {
            this.numThreads = numThreads;
            multiThread = true;
        } else {
            this.numThreads = 1;
            multiThread = false;
        }
    }

    //Set the path where checkpointed versions will be stored
    @Override //Checkpointable
    public boolean setCheckpointPath(String path) {
        boolean validPath = Checkpointable.super.createDirectories(path);
        if(validPath){
            checkpointPath = path;
            checkpoint = true;
        }
        return validPath;
    }

    //Define how to copy from a loaded object to this object
    @Override
    public void copyFromSerObject(Object obj) throws Exception {
        if (!(obj instanceof TDE))
            throw new Exception("The SER file is not an instance of TDE");
        TDE saved = ((TDE) obj);
        System.out.println("Loading TDE.ser");

        //copy over variables from serialised object
        parametersConsidered = saved.parametersConsidered;
        parametersConsideredPerChannel = saved.parametersConsideredPerChannel;
        maxEnsembleSize = saved.maxEnsembleSize;
        histogramIntersection = saved.histogramIntersection;
        useBigrams = saved.useBigrams;
        trainProportion = saved.trainProportion;
        bayesianParameterSelection = saved.bayesianParameterSelection;
        initialRandomParameters = saved.initialRandomParameters;
        initialParameterCount = saved.initialParameterCount;
        parameterPool = saved.parameterPool;
        prevParameters = saved.prevParameters;
        parametersRemaining = saved.parametersRemaining;
        //wordLengths = saved.wordLengths;
        //alphabetSize = saved.alphabetSize;
        //normOptions = saved.normOptions;
        //levels = saved.levels;
        //useIGB = saved.useIGB;
        maxWinLenProportion = saved.maxWinLenProportion;
        maxWinSearchProportion = saved.maxWinSearchProportion;
        cutoff = saved.cutoff;
        cutoffThreshold = saved.cutoffThreshold;
        //classifiers = saved.classifier;
        numSeries = saved.numSeries;
        numClassifiers = saved.numClassifiers;
        currentSeries = saved.currentSeries;
        isMultivariate = saved.isMultivariate;
        seriesHeader = saved.seriesHeader;
        //checkpointPath = saved.checkpointPath;
        //checkpoint = saved.checkpoint;
        //checkpointTime = saved.checkpointTime;
        //checkpointTimeDiff = saved.checkpointTimeDiff;
        checkpointIDs = saved.checkpointIDs;
        //internalContractCheckpointHandling = saved.internalContractCheckpointHandling;
        //cleanupCheckpointFiles = saved.cleanupCheckpointFiles;
        //loadAndFinish = saved.loadAndFinish;
        if (internalContractCheckpointHandling) trainContractTimeNanos = saved.trainContractTimeNanos;
        trainTimeContract = saved.trainTimeContract;
        underContractTime = saved.underContractTime;
        paramAccuracy = saved.paramAccuracy;
        paramTime = saved.paramTime;
        //train = saved.train;
        numThreads = saved.numThreads;
        multiThread = saved.multiThread;
        ex = saved.ex;
        classifiersBuilt = saved.classifiersBuilt;
        lowestAccIdx = saved.lowestAccIdx;
        lowestAcc = saved.lowestAcc;
        maxAcc = saved.maxAcc;

        trainResults = saved.trainResults;
        if (!internalContractCheckpointHandling) trainResults.setBuildTime(System.nanoTime());
        seedClassifier = saved.seedClassifier;
        seed = saved.seed;
        rand = saved.rand;
        estimateOwnPerformance = saved.estimateOwnPerformance;
        estimator = saved.estimator;

        //load in each serisalised classifier
        classifiers = new LinkedList[numSeries];
        for (int n = 0; n < numSeries; n++) {
            classifiers[n] = new LinkedList();
            System.out.println(checkpointIDs[n]);
            for (int i = 0; i < maxEnsembleSize; i++) {
                if (!checkpointIDs[n].contains(i)) {
                    System.out.println("Loading IndividualTDE" + n + "-" + i + ".ser");

                    FileInputStream fis = new FileInputStream(checkpointPath + "IndividualTDE" + n + "-" + i + ".ser");
                    try (ObjectInputStream in = new ObjectInputStream(fis)) {
                        Object indv = in.readObject();

                        if (!(indv instanceof IndividualTDE))
                            throw new Exception("The SER file " + n + "-" + i + " is not an instance of IndividualTDE");
                        IndividualTDE ser = ((IndividualTDE) indv);
                        classifiers[n].add(ser);
                    }
                }
            }
        }

        if (internalContractCheckpointHandling) checkpointTimeDiff = saved.checkpointTimeDiff
                + (System.nanoTime() - checkpointTime);
        checkContracts();
    }

    @Override
    public ClassifierResults getTrainResults() {
        return trainResults;
    }

    public void setParametersConsidered(int size) {
        parametersConsidered = size;
    }

    public void setParametersConsideredPerChannel(int size) {
        parametersConsideredPerChannel = size;
    }

    public void setMaxEnsembleSize(int size) {
        maxEnsembleSize = size;
    }

    public void setTrainProportion(double d) {
        trainProportion = d;
    }

    public void setCleanupCheckpointFiles(boolean b) {
        cleanupCheckpointFiles = b;
    }

    public void cleanupCheckpointFiles(boolean b) {
        cleanupCheckpointFiles = b;
    }

    public void loadAndFinish(boolean b) {
        loadAndFinish = b;
    }

    public void setMaxWinLenProportion(double d) {
        maxWinLenProportion = d;
    }

    public void setMaxWinSearchProportion(double d) {
        maxWinSearchProportion = d;
    }

    public void setBayesianParameterSelection(boolean b) {
        bayesianParameterSelection = b;
    }

    public void setUseBigrams(boolean b) { useBigrams = b; }

    public void setCutoff(boolean b) { cutoff = b; }

    public void setCutoffThreshold(double d) { cutoffThreshold = d; }

    @Override
    public void buildClassifier(final Instances data) throws Exception {
        super.buildClassifier(data);
        trainResults.setBuildTime(System.nanoTime());
        // can classifier handle the data?
        getCapabilities().testWithFail(data);

        if (data.checkForAttributeType(Attribute.RELATIONAL)) {
            isMultivariate = true;
        }

        train = data;

        //Window length settings
        int seriesLength = isMultivariate ? channelLength(data) - 1 : data.numAttributes() - 1; //minus class attribute
        int minWindow = 10;
        int maxWindow = (int) (seriesLength * maxWinLenProportion);
        if (maxWindow < minWindow) minWindow = maxWindow / 2;
        //whats the max number of window sizes that should be searched through
        double maxWindowSearches = seriesLength * maxWinSearchProportion;
        int winInc = (int) ((maxWindow - minWindow) / maxWindowSearches);
        if (winInc < 1) winInc = 1;

        //path checkpoint files will be saved to
        checkpointPath = checkpointPath + "/" + checkpointName(data.relationName()) + "/";
        File f = new File(checkpointPath + "TDE.ser");

        //if checkpointing and serialised files exist load said files
        if (checkpoint && f.exists()) {
            if (debug)
                System.out.println("Loading from checkpoint file");
            long time = System.nanoTime();
            loadFromFile(checkpointPath + "TDE.ser");
            if (debug)
                System.out.println("Spent " + (System.nanoTime() - time) + "nanoseconds loading ser files");
        }
        //initialise variables
        else {
            if (data.classIndex() != data.numAttributes() - 1)
                throw new Exception("TDE_BuildClassifier: Class attribute not set as last attribute in dataset");

            //Multivariate
            if (isMultivariate) {
                numSeries = numDimensions(data);
                classifiers = new LinkedList[numSeries];
                for (int n = 0; n < numSeries; n++) {
                    classifiers[n] = new LinkedList<>();
                }

                numClassifiers = new int[numSeries];

                if (parametersConsideredPerChannel > 0) {
                    parametersConsidered = parametersConsideredPerChannel * numSeries;
                }

                if (checkpoint){
                    checkpointIDs = new ArrayList[numSeries];
                    for (int n = 0; n < numSeries; n++) {
                        checkpointIDs[n] = new ArrayList<>();
                        for (int i = 0; i < maxEnsembleSize; i++){
                            checkpointIDs[n].add(i);
                        }
                    }
                }
            }
            //Univariate
            else {
                numSeries = 1;
                classifiers = new LinkedList[1];
                classifiers[0] = new LinkedList<>();
                numClassifiers = new int[1];

                if (checkpoint){
                    checkpointIDs = new ArrayList[1];
                    checkpointIDs[0] = new ArrayList<>();
                    for (int i = 0; i < maxEnsembleSize; i++){
                        checkpointIDs[0].add(i);
                    }
                }
            }

            parameterPool = uniqueParameters(minWindow, maxWindow, winInc);

            classifiersBuilt = new int[numSeries];
            lowestAccIdx = new int[numSeries];
            lowestAcc = new double[numSeries];
            for (int i = 0; i < numSeries; i++) lowestAcc[i] = Double.MAX_VALUE;
            maxAcc = 0;

            if (multiThread) {
                if (numThreads == 1) numThreads = Runtime.getRuntime().availableProcessors();
                if (ex == null) ex = Executors.newFixedThreadPool(numThreads);
            }
        }

        //required to deal with multivariate datasets, each channel is split into its own instances
        Instances[] series;

        //Multivariate
        if (isMultivariate) {
            series = splitMultivariateInstances(data);
            seriesHeader = new Instances(series[0], 0);
        }
        //Univariate
        else {
            series = new Instances[1];
            series[0] = data;
        }

        //Contracting
        if (trainTimeContract) {
            parametersConsidered = 0;
            underContractTime = true;
        }

        //Build ensemble if not set to just load ser files
        if (!(checkpoint && loadAndFinish)) {
            buildTDE(series);
        }

        //end train time in nanoseconds
        trainResults.setBuildTime(System.nanoTime() - trainResults.getBuildTime() - checkpointTimeDiff);

        //Estimate train accuracy
        if (getEstimateOwnPerformance()) {
            long start = System.nanoTime();
            findEnsembleTrainEstimate();
            long end = System.nanoTime();
            trainResults.setErrorEstimateTime(end - start);
            trainResults.setBuildPlusEstimateTime(trainResults.getBuildTime() + trainResults.getErrorEstimateTime());
        }

        trainResults.setParas(getParameters());

        //delete any serialised files and holding folder for checkpointing on completion
        if (checkpoint && cleanupCheckpointFiles) {
            checkpointCleanup();
        }
    }

    private void buildTDE(Instances[] series) throws Exception {
        //build classifiers up to a set size
        while ((underContractTime || sum(classifiersBuilt) < parametersConsidered)
                && sum(parametersRemaining) > 0) {

            long indivBuildTime = System.nanoTime();
            boolean checkpointChange = false;
            double[] parameters = selectParameters();
            if (parameters == null) {
                nextSeries();
                checkContracts();
                continue;
            }

            IndividualTDE indiv = new IndividualTDE((int) parameters[0], (int) parameters[1], (int) parameters[2],
                    parameters[3] == 1, (int) parameters[4], parameters[5] == 1,
                    multiThread, numThreads, ex);
            Instances data = trainProportion < 1 && trainProportion > 0 ? resampleData(series[currentSeries], indiv)
                    : series[currentSeries];
            indiv.buildClassifier(data);
            indiv.setCleanAfterBuild(true);
            indiv.setHistogramIntersection(histogramIntersection);
            indiv.setSeed(seed);

            double accuracy = individualTrainAcc(indiv, data, numClassifiers[currentSeries] < maxEnsembleSize
                    ? Double.MIN_VALUE : lowestAcc[currentSeries]);
            indiv.setAccuracy(accuracy);
            if (accuracy == 0) indiv.setWeight(Double.MIN_VALUE);
            else indiv.setWeight(Math.pow(accuracy, 4));

            if (bayesianParameterSelection) paramAccuracy[currentSeries].add(accuracy);
            if (trainTimeContract) paramTime[currentSeries].add((double) (System.nanoTime() - indivBuildTime));

            if (cutoff && indiv.getAccuracy() > maxAcc) {
                maxAcc = indiv.getAccuracy();
                for (int n = 0; n < numSeries; n++) {
                    //get rid of any extras that dont fall within the new max threshold
                    Iterator<IndividualTDE> it = classifiers[n].iterator();
                    while (it.hasNext()) {
                        IndividualTDE b = it.next();
                        if (b.getAccuracy() < maxAcc * cutoffThreshold) {
                            it.remove();
                            numClassifiers[n]--;

                            if (checkpoint){
                                checkpointIDs[n].add(b.getEnsembleID());
                            }
                        }
                    }
                }
            }

            if (!cutoff || indiv.getAccuracy() >= maxAcc * cutoffThreshold) {
                if (numClassifiers[currentSeries] < maxEnsembleSize) {
                    if (accuracy < lowestAcc[currentSeries]) {
                        lowestAccIdx[currentSeries] = classifiers[currentSeries].size();
                        lowestAcc[currentSeries] = accuracy;
                    }
                    classifiers[currentSeries].add(indiv);
                    numClassifiers[currentSeries]++;

                    if (checkpoint){
                        indiv.setEnsembleID(checkpointIDs[currentSeries].remove(0));
                        checkpointChange = true;
                    }
                } else if (accuracy > lowestAcc[currentSeries]) {
                    double[] newLowestAcc = findMinEnsembleAcc();
                    lowestAccIdx[currentSeries] = (int) newLowestAcc[0];
                    lowestAcc[currentSeries] = newLowestAcc[1];

                    IndividualTDE rm = classifiers[currentSeries].remove(lowestAccIdx[currentSeries]);
                    classifiers[currentSeries].add(lowestAccIdx[currentSeries], indiv);

                    if (checkpoint){
                        indiv.setEnsembleID(rm.getEnsembleID());
                        checkpointChange = true;
                    }
                }
            }

            classifiersBuilt[currentSeries]++;

            int prev = currentSeries;
            if (isMultivariate) {
                nextSeries();
            }

            if (checkpoint) {
                checkpoint(prev, indiv, checkpointChange);
            }

            checkContracts();
        }
    }

    private void checkpoint(int seriesNo, IndividualTDE classifier, boolean saveIndiv) {
        try {
            File f = new File(checkpointPath);
            if (!f.isDirectory())
                f.mkdirs();
            //time the checkpoint occured
            checkpointTime = System.nanoTime();

            if (saveIndiv) {
                FileOutputStream fos = new FileOutputStream(checkpointPath + "IndividualTDE"
                        + seriesNo + "-" + classifier.getEnsembleID() + ".ser");
                try (ObjectOutputStream out = new ObjectOutputStream(fos)) {
                    out.writeObject(classifier);
                    out.close();
                    fos.close();
                }
            }

            //dont take into account time spent serialising into build time
            if (internalContractCheckpointHandling) checkpointTimeDiff += System.nanoTime() - checkpointTime;
            checkpointTime = System.nanoTime();

            //save this, classifiers and train data not included
            saveToFile(checkpointPath + "TDEtemp.ser");

            File file = new File(checkpointPath + "TDEtemp.ser");
            File file2 = new File(checkpointPath + "TDE.ser");
            file2.delete();
            file.renameTo(file2);

            if (internalContractCheckpointHandling) checkpointTimeDiff += System.nanoTime() - checkpointTime;
        } catch (Exception e) {
            e.printStackTrace();
            System.out.println("Serialisation to " + checkpointPath + " FAILED");
        }
    }

    private void checkpointCleanup() {
        File f = new File(checkpointPath);
        String[] files = f.list();

        for (String file : files) {
            File f2 = new File(f.getPath() + "\\" + file);
            boolean b = f2.delete();
        }

        f.delete();
    }

    private String checkpointName(String datasetName) {
        String name = datasetName + seed + "TDE";

        if (trainTimeContract) {
            name += ("TTC" + trainContractTimeNanos);
        } else if (isMultivariate && parametersConsideredPerChannel > 0) {
            name += ("PC" + (parametersConsideredPerChannel * numSeries));
        } else {
            name += ("S" + parametersConsidered);
        }

        name += ("M" + maxEnsembleSize);

        return name;
    }

    public void checkContracts() {
        underContractTime = System.nanoTime() - trainResults.getBuildTime() - checkpointTimeDiff
                < trainContractTimeNanos;
    }

    //[0] = index, [1] = acc
    private double[] findMinEnsembleAcc() {
        double minAcc = Double.MAX_VALUE;
        int minAccInd = 0;
        for (int i = 0; i < classifiers[currentSeries].size(); ++i) {
            double curacc = classifiers[currentSeries].get(i).getAccuracy();
            if (curacc < minAcc) {
                minAcc = curacc;
                minAccInd = i;
            }
        }

        return new double[]{minAccInd, minAcc};
    }

    private Instances[] uniqueParameters(int minWindow, int maxWindow, int winInc) {
        Instances[] parameterPool = new Instances[numSeries];
        ArrayList<double[]> possibleParameters = new ArrayList();

        for (Boolean normalise : normOptions) {
            for (Integer alphSize : alphabetSize) {
                for (int winSize = minWindow; winSize <= maxWindow; winSize += winInc) {
                    for (Integer wordLen : wordLengths) {
                        for (Integer level : levels) {
                            for (Boolean igb : useIGB) {
                                double[] parameters = {wordLen, alphSize, winSize, normalise ? 1 : 0, level,
                                        igb ? 1 : 0};
                                possibleParameters.add(parameters);
                            }
                        }
                    }
                }
            }
        }

        int numAtts = possibleParameters.get(0).length + 1;
        ArrayList<Attribute> atts = new ArrayList<>(numAtts);
        for (int i = 0; i < numAtts; i++) {
            atts.add(new Attribute("att" + i));
        }

        prevParameters = new Instances[numSeries];
        parametersRemaining = new int[numSeries];
        initialParameterCount = new int[numSeries];

        for (int n = 0; n < numSeries; n++) {
            parameterPool[n] = new Instances("params", atts, possibleParameters.size());
            parameterPool[n].setClassIndex(numAtts - 1);
            prevParameters[n] = new Instances(parameterPool[n], 0);
            prevParameters[n].setClassIndex(numAtts - 1);
            parametersRemaining[n] = possibleParameters.size();

            for (int i = 0; i < possibleParameters.size(); i++) {
                DenseInstance inst = new DenseInstance(1, possibleParameters.get(i));
                inst.insertAttributeAt(numAtts - 1);
                parameterPool[n].add(inst);
            }
        }

        if (bayesianParameterSelection) {
            paramAccuracy = new ArrayList[numSeries];
            for (int i = 0; i < numSeries; i++) {
                paramAccuracy[i] = new ArrayList<>();
            }
        }

        if (trainTimeContract) {
            paramTime = new ArrayList[numSeries];
            for (int i = 0; i < numSeries; i++) {
                paramTime[i] = new ArrayList<>();
            }
        }

        return parameterPool;
    }

    private double[] selectParameters() throws Exception {
        Instance params;

        if (trainTimeContract && System.nanoTime() - trainResults.getBuildTime() - checkpointTimeDiff
                > trainContractTimeNanos / 2) {
            if (prevParameters[currentSeries].size() > 0) {
                for (int i = 0; i < paramTime[currentSeries].size(); i++) {
                    prevParameters[currentSeries].get(i).setClassValue(paramTime[currentSeries].get(i));
                }

                GaussianProcesses gp = new GaussianProcesses();
                gp.buildClassifier(prevParameters[currentSeries]);
                long remainingTime = trainContractTimeNanos - (System.nanoTime() - trainResults.getBuildTime()
                        - checkpointTimeDiff);

                for (int i = 0; i < parameterPool[currentSeries].size(); i++) {
                    double pred = gp.classifyInstance(parameterPool[currentSeries].get(i));
                    if (pred > remainingTime) {
                        parameterPool[currentSeries].remove(i);
                        i--;
                    }
                }
            }
        }

        if (parameterPool[currentSeries].size() == 0) {
            return null;
        }

        if (bayesianParameterSelection) {
            if (initialParameterCount[currentSeries] < initialRandomParameters) {
                initialParameterCount[currentSeries]++;
                params = parameterPool[currentSeries].remove(rand.nextInt(parameterPool[currentSeries].size()));
            } else {
                for (int i = 0; i < paramAccuracy[currentSeries].size(); i++) {
                    prevParameters[currentSeries].get(i).setClassValue(paramAccuracy[currentSeries].get(i));
                }

                GaussianProcesses gp = new GaussianProcesses();
                gp.buildClassifier(prevParameters[currentSeries]);
                int bestIndex = 0;
                double bestAcc = -1;

                for (int i = 0; i < parameterPool[currentSeries].numInstances(); i++) {
                    double pred = gp.classifyInstance(parameterPool[currentSeries].get(i));

                    if (pred > bestAcc) {
                        bestIndex = i;
                        bestAcc = pred;
                    }
                }

                params = parameterPool[currentSeries].remove(bestIndex);
            }
        } else {
            params = parameterPool[currentSeries].remove(rand.nextInt(parameterPool[currentSeries].size()));
        }

        prevParameters[currentSeries].add(params);
        parametersRemaining[currentSeries] = parameterPool[currentSeries].size();
        return params.toDoubleArray();
    }

    private Instances resampleData(Instances series, IndividualTDE indiv) {
        int newSize = (int) (series.numInstances() * trainProportion);
        Instances data = new Instances(series, newSize);

        Sampler sampler = new RandomIndexSampler(rand);
        sampler.setInstances(series);

        ArrayList<Integer> subsampleIndices = new ArrayList<>(newSize);
        for (int i = 0; i < newSize; i++) {
            int n = (Integer) sampler.next();
            data.add(series.get(n));
            subsampleIndices.add(n);
        }
        indiv.setSubsampleIndices(subsampleIndices);

        return data;
    }

    private double individualTrainAcc(IndividualTDE indiv, Instances series, double lowestAcc) throws Exception {
        if (getEstimateOwnPerformance() && estimator == EstimatorMethod.NONE) {
            indiv.setTrainPreds(new ArrayList<>());
        }

        int correct = 0;
        int requiredCorrect = (int) (lowestAcc * series.numInstances());

        if (multiThread) {
            ArrayList<Future<Double>> futures = new ArrayList<>(series.numInstances());

            for (int i = 0; i < series.numInstances(); ++i)
                futures.add(ex.submit(indiv.new TrainNearestNeighbourThread(i)));

            int idx = 0;
            for (Future<Double> f : futures) {
                if (f.get() == series.get(idx).classValue()) {
                    ++correct;
                }
                idx++;

                if (getEstimateOwnPerformance() && estimator == EstimatorMethod.NONE) {
                    indiv.getTrainPreds().add(f.get().intValue());
                }
            }
        } else {
            for (int i = 0; i < series.numInstances(); ++i) {
                if (correct + series.numInstances() - i < requiredCorrect) {
                    return -1;
                }

                double c = indiv.classifyInstance(i); //classify series i, while ignoring its corresponding histogram i
                if (c == series.get(i).classValue()) {
                    ++correct;
                }

                if (getEstimateOwnPerformance() && estimator == EstimatorMethod.NONE) {
                    indiv.getTrainPreds().add((int) c);
                }
            }
        }

        return (double) correct / (double) series.numInstances();
    }

    public void nextSeries() {
        if (currentSeries == numSeries - 1) {
            currentSeries = 0;
        } else {
            currentSeries++;
        }
    }

    private void findEnsembleTrainEstimate() throws Exception {
        if (estimator == EstimatorMethod.OOB && trainProportion < 1){
            for (int i = 0; i < train.numInstances(); ++i) {
                Instance[] series;
                if (isMultivariate) {
                    series = splitMultivariateInstanceWithClassVal(train.get(i));
                }
                else{
                    series = new Instance[]{ train.get(i) };
                }

                double[] probs = new double[train.numClasses()];
                double sum = 0;

                for (int n = 0; n < numSeries; n++) {
                    for (int j = 0; j < numClassifiers[n]; j++) {
                        IndividualTDE classifier = classifiers[n].get(j);

                        if (!classifier.getSubsampleIndices().contains(i)){
                           probs[(int)classifier.classifyInstance(series[n])] += classifier.getWeight();
                           sum += classifier.getWeight();
                        }
                    }
                }

                if (sum != 0) {
                    for (int j = 0; j < probs.length; ++j)
                        probs[j] = (probs[j] / sum);
                }
                else{
                    Arrays.fill(probs, 1.0 / train.numClasses());
                }

<<<<<<< HEAD
                trainResults.addPrediction(train.get(i).classValue(), probs, argMax(probs, rand), -1, "");
=======
                trainResults.addPrediction(train.get(i).classValue(), probs, findIndexOfMax(probs, rand), -1, "");
>>>>>>> e0a2dd7e
            }

            trainResults.setClassifierName("TDEOOB");
            trainResults.setErrorEstimateMethod("OOB");
        }
        else {
            double[][] trainDistributions = new double[train.numInstances()][train.numClasses()];
            int[] idxSubsampleCount = new int[train.numInstances()];

            if (estimator == EstimatorMethod.NONE) {
                for (int n = 0; n < numSeries; n++) {
                    for (int i = 0; i < numClassifiers[n]; i++) {
                        ArrayList<Integer> trainIdx = classifiers[n].get(i).getSubsampleIndices();
                        ArrayList<Integer> trainPreds = classifiers[n].get(i).getTrainPreds();
                        double weight = classifiers[n].get(i).getWeight();
                        for (int g = 0; g < trainIdx.size(); g++) {
                            idxSubsampleCount[trainIdx.get(g)] += weight;
                            trainDistributions[trainIdx.get(g)][trainPreds.get(g)] += weight;
                        }
                    }
                }

                for (int i = 0; i < trainDistributions.length; i++) {
                    if (idxSubsampleCount[i] > 0) {
                        for (int n = 0; n < trainDistributions[i].length; n++) {
                            trainDistributions[i][n] /= idxSubsampleCount[i];
                        }
                    }
                }

                trainResults.setClassifierName("TDESubsampleLOO");
                trainResults.setErrorEstimateMethod("SubsampleLOOCV");
            }
            else{
                trainResults.setClassifierName("TDELOO");
                trainResults.setErrorEstimateMethod("LOOCV");
            }

            for (int i = 0; i < train.numInstances(); ++i) {
                double[] probs;

                if (idxSubsampleCount[i] > 0 && estimator == EstimatorMethod.NONE) {
                    probs = trainDistributions[i];
                } else {
                    probs = distributionForInstance(i);
                }

<<<<<<< HEAD
                trainResults.addPrediction(train.get(i).classValue(), probs, argMax(probs, rand), -1, "");
=======
                trainResults.addPrediction(train.get(i).classValue(), probs, findIndexOfMax(probs, rand), -1, "");
>>>>>>> e0a2dd7e
            }
        }

        trainResults.setTimeUnit(TimeUnit.NANOSECONDS);
        trainResults.setDatasetName(train.relationName());
        trainResults.setFoldID(seed);
        trainResults.setSplit("train");
        trainResults.finaliseResults();
    }

    private double[] distributionForInstance(int test) throws Exception {
        double[] probs = new double[train.numClasses()];

        //get sum of all channels, votes from each are weighted the same.
        double sum = 0;

        for (int n = 0; n < numSeries; n++) {
            for (IndividualTDE classifier : classifiers[n]) {
                double classification;

                if (classifier.getSubsampleIndices() == null){
                    classification = classifier.classifyInstance(test);
                }
                else if (classifier.getSubsampleIndices().contains(test)){
                    classification = classifier.classifyInstance(classifier.getSubsampleIndices().indexOf(test));
                }
                else if (estimator == EstimatorMethod.CV) {
                    Instance series = train.get(test);
                    if (isMultivariate){
                        series = splitMultivariateInstanceWithClassVal(series)[n];
                        series.setDataset(seriesHeader);
                    }
                    classification = classifier.classifyInstance(series);
                }
                else{
                    continue;
                }

                probs[(int) classification] += classifier.getWeight();
                sum += classifier.getWeight();
            }
        }

        if (sum != 0) {
            for (int i = 0; i < probs.length; ++i)
                probs[i] = (probs[i] / sum);
        }
        else{
            Arrays.fill(probs, 1.0 / train.numClasses());
        }

        return probs;
    }

    @Override
    public double classifyInstance(Instance instance) throws Exception {
        double[] probs = distributionForInstance(instance);
        return findIndexOfMax(probs, rand);
    }

    @Override
    public double[] distributionForInstance(Instance instance) throws Exception {
        int numClasses = train.numClasses();
        double[] classHist = new double[numClasses];

        //get sum of all channels, votes from each are weighted the same.
        double sum = 0;

        Instance[] series;

        //Multivariate
        if (isMultivariate) {
            series = splitMultivariateInstanceWithClassVal(instance);
        }
        //Univariate
        else {
            series = new Instance[1];
            series[0] = instance;
        }

        if (multiThread){
            ArrayList<Future<Double>>[] futures = new ArrayList[numSeries];

            for (int n = 0; n < numSeries; n++) {
                futures[n] = new ArrayList<>(numClassifiers[n]);
                for (IndividualTDE classifier : classifiers[n]) {
                    futures[n].add(ex.submit(classifier.new TestNearestNeighbourThread(instance)));
                }
            }

            for (int n = 0; n < numSeries; n++) {
                int idx = 0;
                for (Future<Double> f : futures[n]) {
                    double weight = classifiers[n].get(idx).getWeight();
                    classHist[f.get().intValue()] += weight;
                    sum += weight;
                    idx++;
                }
            }
        }
        else {
            for (int n = 0; n < numSeries; n++) {
                for (IndividualTDE classifier : classifiers[n]) {
                    double classification = classifier.classifyInstance(series[n]);
                    classHist[(int) classification] += classifier.getWeight();
                    sum += classifier.getWeight();
                }
            }
        }

        double[] distributions = new double[instance.numClasses()];

        if (sum != 0) {
            for (int i = 0; i < classHist.length; ++i)
                distributions[i] += classHist[i] / sum;
        }
        else{
            for (int i = 0; i < classHist.length; ++i)
                distributions[i] += 1 / numClasses;
        }

        return distributions;
    }

    public static void main(String[] args) throws Exception{
        int fold =0;

        //Minimum working example
        String dataset = "ItalyPowerDemand";
        Instances train = DatasetLoading.loadDataNullable("Z:\\ArchiveData\\Univariate_arff\\"+dataset+"\\"+dataset+"_TRAIN.arff");
        Instances test = DatasetLoading.loadDataNullable("Z:\\ArchiveData\\Univariate_arff\\"+dataset+"\\"+dataset+"_TEST.arff");
        Instances[] data = resampleTrainAndTestInstances(train, test, fold);
        train = data[0];
        test = data[1];

        String dataset2 = "ERing";
        Instances train2 = DatasetLoading.loadDataNullable("Z:\\ArchiveData\\Multivariate_arff\\"+dataset2+"\\"+dataset2+"_TRAIN.arff");
        Instances test2 = DatasetLoading.loadDataNullable("Z:\\ArchiveData\\Multivariate_arff\\"+dataset2+"\\"+dataset2+"_TEST.arff");
        Instances[] data2 = resampleMultivariateTrainAndTestInstances(train2, test2, fold);
        train2 = data2[0];
        test2 = data2[1];

        TDE c;
        double accuracy;

        c = new TDE();
        c.setSeed(fold);
        c.setEstimateOwnPerformance(true);
        c.buildClassifier(train);
        accuracy = ClassifierTools.accuracy(test, c);

        System.out.println("TDE accuracy on " + dataset + " fold " + fold + " = " + accuracy);
        System.out.println("Train accuracy on " + dataset + " fold " + fold + " = " + c.trainResults.getAcc());

        c = new TDE();
        c.setSeed(fold);
        c.setCutoff(true);
        c.setEstimateOwnPerformance(true);
        c.buildClassifier(train2);
        accuracy = ClassifierTools.accuracy(test2, c);

        System.out.println("TDE accuracy on " + dataset2 + " fold " + fold + " = " + accuracy);
        System.out.println("Train accuracy on " + dataset2 + " fold " + fold + " = " + c.trainResults.getAcc());

        c = new TDE();
        c.setSeed(fold);
        c.setTrainTimeLimit(TimeUnit.MINUTES, 1);
        c.setCleanupCheckpointFiles(true);
        c.setCheckpointPath("D:\\");
        c.buildClassifier(train);
        accuracy = ClassifierTools.accuracy(test, c);

        System.out.println("Contract 1 Min Checkpoint TDE accuracy on " + dataset + " fold " + fold + " = "
                + accuracy);
        System.out.println("Build time on " + dataset + " fold " + fold + " = " +
                TimeUnit.SECONDS.convert(c.trainResults.getBuildTime(), TimeUnit.NANOSECONDS) + " seconds");


        c = new TDE();
        c.setSeed(fold);
        c.setTrainTimeLimit(TimeUnit.MINUTES, 1);
        c.setCleanupCheckpointFiles(true);
        c.setCheckpointPath("D:\\");
        c.setCutoff(true);
        c.buildClassifier(train2);
        accuracy = ClassifierTools.accuracy(test2, c);

        System.out.println("Contract 1 Min Checkpoint TDE accuracy on " + dataset2 + " fold " + fold + " = "
                + accuracy);
        System.out.println("Build time on " + dataset2 + " fold " + fold + " = " +
                TimeUnit.SECONDS.convert(c.trainResults.getBuildTime(), TimeUnit.NANOSECONDS) + " seconds");

        //Output 24/06/20
        /*
            TDE accuracy on ItalyPowerDemand fold 0 = 0.9484936831875608
            Train accuracy on ItalyPowerDemand fold 0 = 0.9552238805970149
            TDE accuracy on ERing fold 0 = 0.9481481481481482
            Train accuracy on ERing fold 0 = 0.9
            Contract 1 Min Checkpoint TDE accuracy on ItalyPowerDemand fold 0 = 0.9523809523809523
            Build time on ItalyPowerDemand fold 0 = 7 seconds
            Contract 1 Min Checkpoint TDE accuracy on ERing fold 0 = 0.9629629629629629
            Build time on ERing fold 0 = 60 seconds
        */
    }
}<|MERGE_RESOLUTION|>--- conflicted
+++ resolved
@@ -121,18 +121,6 @@
 
     @Override
     public TechnicalInformation getTechnicalInformation() {
-<<<<<<< HEAD
-        //TODO update
-//        TechnicalInformation result;
-//        result = new TechnicalInformation(TechnicalInformation.Type.ARTICLE);
-//        result.setValue(TechnicalInformation.Field.AUTHOR, "P. Schafer");
-//        result.setValue(TechnicalInformation.Field.TITLE, "The BOSS is concerned with time series classification in the presence of noise");
-//        result.setValue(TechnicalInformation.Field.JOURNAL, "Data Mining and Knowledge Discovery");
-//        result.setValue(TechnicalInformation.Field.VOLUME, "29");
-//        result.setValue(TechnicalInformation.Field.NUMBER, "6");
-//        result.setValue(TechnicalInformation.Field.PAGES, "1505-1530");
-//        result.setValue(TechnicalInformation.Field.YEAR, "2015");
-=======
         TechnicalInformation result;
         result = new TechnicalInformation(TechnicalInformation.Type.ARTICLE);
         result.setValue(TechnicalInformation.Field.AUTHOR, "M. Middlehurst, J. Large, G. Cawley and A. Bagnall");
@@ -141,7 +129,6 @@
         result.setValue(TechnicalInformation.Field.JOURNAL, "The European Conference on Machine Learning and " +
                 "Principles and Practice of Knowledge Discovery in Databases");
         result.setValue(TechnicalInformation.Field.YEAR, "2020");
->>>>>>> e0a2dd7e
         return null;
     }
 
@@ -905,11 +892,7 @@
                     Arrays.fill(probs, 1.0 / train.numClasses());
                 }
 
-<<<<<<< HEAD
-                trainResults.addPrediction(train.get(i).classValue(), probs, argMax(probs, rand), -1, "");
-=======
                 trainResults.addPrediction(train.get(i).classValue(), probs, findIndexOfMax(probs, rand), -1, "");
->>>>>>> e0a2dd7e
             }
 
             trainResults.setClassifierName("TDEOOB");
@@ -957,11 +940,7 @@
                     probs = distributionForInstance(i);
                 }
 
-<<<<<<< HEAD
-                trainResults.addPrediction(train.get(i).classValue(), probs, argMax(probs, rand), -1, "");
-=======
                 trainResults.addPrediction(train.get(i).classValue(), probs, findIndexOfMax(probs, rand), -1, "");
->>>>>>> e0a2dd7e
             }
         }
 
