package tsml.transformers;

import experiments.data.DatasetLoading;
import tsml.classifiers.shapelet_based.ShapeletTransformClassifier;
import utilities.InstanceTools;
import weka.attributeSelection.PrincipalComponents;
import weka.core.Capabilities;
import weka.core.Instance;
import weka.core.Instances;
<<<<<<< HEAD
//import weka.filters.unsupervised.*;
=======
>>>>>>> 37db5c3c

import java.io.File;

/**
 * Transformer to generate Principal Components. Uses weka attribute selection PrincipalComponents. There is also
 * a weka Filter PrincipalComponents, but it is confusingly structured, like all Weka Filters, and has protected
 * methods. The down side of using the ArttributeSelection version is that it does not have the capability to set
 * a maximum number of attributes. This implementation creates a full transform then deletes attributes. This could
 * be wasteful in memory for large attribute spaces (although PCA will internally need mxm memory anyway.
 *
 * This assumes that the PrincipalComponents sorts the eignevectors so the first has most variance.
 * I'm 99.9% sure it does
 *
 * @author Tony Bagnall (ajb)
 */
public class PCA implements TrainableTransformer {

    private int numAttributesToKeep; //changed this to constructor as you could change number of atts to keep after fitting
    private PrincipalComponents pca;
    private boolean isFit = false;
    private ConstantAttributeRemover remover;

    public PCA(){
        this(100);
    }

    public PCA(int attsToKeep){
        pca = new PrincipalComponents();
        numAttributesToKeep = Math.max(1, attsToKeep);
        
        System.out.println(numAttributesToKeep);
    }

    @Override
    public void fit(Instances data){
        numAttributesToKeep = Math.min(data.numAttributes()-1, numAttributesToKeep);

        try{
            //Build the evaluator
            //this method is sets the names of the componenets used.
            pca.setMaximumAttributeNames(numAttributesToKeep); 
            pca.setVarianceCovered(1.0);
            pca.buildEvaluator(data);
            isFit = true;
        }catch(Exception e)
        {
            throw new RuntimeException(" Error in Transformers/PCA when fitting the PCA transform");
        }
    }

    @Override
    public boolean isFit(){
        return isFit;
    }

    @Override
    public Instances transform(Instances data) {

        if(!isFit)
            throw new RuntimeException("Fit PCA before transforming");

           

        Instances newData= null;
        try {
            newData = pca.transformedData(data);
            
            if(remover == null){
                remover = new ConstantAttributeRemover();
                remover.fit(newData);
            }

            newData = remover.transform(newData);
        } catch (Exception e) {
            throw new RuntimeException(" Error in Transformers/PCA when performing the PCA transform: "+e);
        }
        return newData;
    }

    @Override
    public Instance transform(Instance inst) {
        if(!isFit)
            throw new RuntimeException("Fit PCA before transforming");

        Instance newInst= null;
        try {
            newInst = pca.convertInstance(inst);

            /*for(int del:attsToRemove)
                newInst.deleteAttributeAt(del);*/
            //TODO: replace with Truncator
            while(newInst.numAttributes()-1>numAttributesToKeep)
               newInst.deleteAttributeAt(newInst.numAttributes()-2);

        } catch (Exception e) {
            e.printStackTrace();
        }

        return newInst;
    }

    @Override
    public Instances determineOutputFormat(Instances data) throws IllegalArgumentException {
        if(data.numAttributes()-1<numAttributesToKeep)
            numAttributesToKeep=data.numAttributes()-1;
        return null;
    }


    public static void main(String[] args) throws Exception {
        //Aarons local path for testing.
        String local_path = "D:\\Work\\Data\\Univariate_ts\\"; //Aarons local path for testing.
        //String m_local_path = "D:\\Work\\Data\\Multivariate_ts\\";
        //String m_local_path_orig = "D:\\Work\\Data\\Multivariate_arff\\";
        String dataset_name = "ChinaTown";


        Instances train = DatasetLoading.loadData(local_path + dataset_name + File.separator + dataset_name+"_TRAIN.ts");
        Instances test  = DatasetLoading.loadData(local_path + dataset_name + File.separator + dataset_name+"_TEST.ts");

        /*Instances train= DatasetLoading.loadData("Z:\\ArchiveData\\Univariate_arff\\Chinatown\\Chinatown_TRAIN.arff");
        Instances test= DatasetLoading.loadData("Z:\\ArchiveData\\Univariate_arff\\Chinatown\\Chinatown_TEST.arff");*/
        
        
        /*PCA pca=new PCA(1);
        pca.fit(train);
        Instances trans=pca.transform(train);
 //       Instances trans2=pca.transform(test);
        System.out.println(" Transfrom 1"+trans);
        System.out.println("Num attribvvutes = "+trans.numAttributes());*/
//        System.out.println(" Transfrom 2"+trans2);

        ShapeletTransformClassifier st = new ShapeletTransformClassifier();
        st.setPCA(true, 100);
        st.buildClassifier(train);
        double acc = utilities.ClassifierTools.accuracy(test, st);
        System.out.println("acc: " + acc);

    }
}<|MERGE_RESOLUTION|>--- conflicted
+++ resolved
@@ -7,10 +7,6 @@
 import weka.core.Capabilities;
 import weka.core.Instance;
 import weka.core.Instances;
-<<<<<<< HEAD
-//import weka.filters.unsupervised.*;
-=======
->>>>>>> 37db5c3c
 
 import java.io.File;
 
@@ -40,7 +36,7 @@
     public PCA(int attsToKeep){
         pca = new PrincipalComponents();
         numAttributesToKeep = Math.max(1, attsToKeep);
-        
+
         System.out.println(numAttributesToKeep);
     }
 
@@ -51,7 +47,7 @@
         try{
             //Build the evaluator
             //this method is sets the names of the componenets used.
-            pca.setMaximumAttributeNames(numAttributesToKeep); 
+            pca.setMaximumAttributeNames(numAttributesToKeep);
             pca.setVarianceCovered(1.0);
             pca.buildEvaluator(data);
             isFit = true;
@@ -72,12 +68,12 @@
         if(!isFit)
             throw new RuntimeException("Fit PCA before transforming");
 
-           
+
 
         Instances newData= null;
         try {
             newData = pca.transformedData(data);
-            
+
             if(remover == null){
                 remover = new ConstantAttributeRemover();
                 remover.fit(newData);
@@ -133,8 +129,8 @@
 
         /*Instances train= DatasetLoading.loadData("Z:\\ArchiveData\\Univariate_arff\\Chinatown\\Chinatown_TRAIN.arff");
         Instances test= DatasetLoading.loadData("Z:\\ArchiveData\\Univariate_arff\\Chinatown\\Chinatown_TEST.arff");*/
-        
-        
+
+
         /*PCA pca=new PCA(1);
         pca.fit(train);
         Instances trans=pca.transform(train);
