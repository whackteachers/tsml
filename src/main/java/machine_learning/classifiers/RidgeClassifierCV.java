--- conflicted
+++ resolved
@@ -1,24 +1,9 @@
 /*
-<<<<<<< HEAD
- *   This program is free software: you can redistribute it and/or modify
- *   it under the terms of the GNU General Public License as published by
- *   the Free Software Foundation, either version 3 of the License, or
- *   (at your option) any later version.
- *
- *   This program is distributed in the hope that it will be useful,
- *   but WITHOUT ANY WARRANTY; without even the implied warranty of
- *   MERCHANTABILITY or FITNESS FOR A PARTICULAR PURPOSE.  See the
- *   GNU General Public License for more details.
- *
- *   You should have received a copy of the GNU General Public License
- *   along with this program.  If not, see <http://www.gnu.org/licenses/>.
- */
-=======
  * This file is part of the UEA Time Series Machine Learning (TSML) toolbox.
  *
- * The UEA TSML toolbox is free software: you can redistribute it and/or 
- * modify it under the terms of the GNU General Public License as published 
- * by the Free Software Foundation, either version 3 of the License, or 
+ * The UEA TSML toolbox is free software: you can redistribute it and/or
+ * modify it under the terms of the GNU General Public License as published
+ * by the Free Software Foundation, either version 3 of the License, or
  * (at your option) any later version.
  *
  * The UEA TSML toolbox is distributed in the hope that it will be useful,
@@ -29,8 +14,6 @@
  * You should have received a copy of the GNU General Public License along
  * with the UEA TSML toolbox. If not, see <https://www.gnu.org/licenses/>.
  */
-
->>>>>>> 441eb82f
 package machine_learning.classifiers;
 
 import experiments.data.DatasetLoading;
