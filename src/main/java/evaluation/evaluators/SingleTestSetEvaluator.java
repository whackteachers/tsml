--- conflicted
+++ resolved
@@ -51,11 +51,7 @@
         super(seed,cloneData,setClassMissing);
         this.vis = vis;
     }
-<<<<<<< HEAD
-    
-=======
 
->>>>>>> 8605fc3e
     @Override
     public synchronized ClassifierResults evaluate(Classifier classifier, Instances dataset) throws Exception {
 
@@ -80,11 +76,7 @@
 
             if (vis) ((Interpretable)classifier).lastClassifiedInterpretability();
 
-<<<<<<< HEAD
-            res.addPrediction(trueClassVal, dist, indexOfMax(dist), predTime, "");
-=======
             res.addPrediction(trueClassVal, dist, indexOfMax(dist), predTime, ""); //todo indexOfMax does not break ties randomly.
->>>>>>> 8605fc3e
         }
 
         res.turnOnZeroTimingsErrors();
