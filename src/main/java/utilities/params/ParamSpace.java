--- conflicted
+++ resolved
@@ -17,11 +17,7 @@
      */
     public static class ParamValues {
         private List<?> values = new ArrayList<>();
-<<<<<<< HEAD
-        private List<ParamSpace> paramSpaceList = new ArrayList<>();
-=======
         private List<ParamSpace> paramsList = new ArrayList<>();
->>>>>>> f791ff4c
 
         public int[] getBins() {
             int[] bins = new int[paramSpaceList.size() + 1];
@@ -39,15 +35,9 @@
         public ParamSet.ParamValue get(final int index) {
             int[] indices = ArrayUtilities.fromPermutation(index, getBins());
             ParamSet.ParamValue paramValue = new ParamSet.ParamValue();
-<<<<<<< HEAD
-            for(int i = 0; i < paramSpaceList.size(); i++) {
-                ParamSet paramSet = paramSpaceList.get(i).get(indices[i]);
-                paramValue.addParam(paramSet);
-=======
             for(int i = 0; i < paramsList.size(); i++) {
                 ParamSet param = paramsList.get(i).get(indices[i]);
                 paramValue.addParam(param);
->>>>>>> f791ff4c
             }
             Object value = values.get(indices[indices.length - 1]);
             paramValue.setValue(value);
@@ -70,11 +60,7 @@
 //        }
 
         public void addParams(ParamSpace... params) {
-<<<<<<< HEAD
-            this.paramSpaceList.addAll(Arrays.asList(params));
-=======
             this.paramsList.addAll(Arrays.asList(params));
->>>>>>> f791ff4c
         }
 
         public List<?> getValues() {
@@ -88,15 +74,6 @@
             this.values = values;
         }
 
-<<<<<<< HEAD
-        public List<ParamSpace> getParamSpaceList() {
-            return paramSpaceList;
-        }
-
-        public void setParamSpaceList(List<ParamSpace> paramSpaceList) {
-            if(paramSpaceList == null) {
-                paramSpaceList = new ArrayList<>();
-=======
         public List<ParamSpace> getParamsList() {
             return paramsList;
         }
@@ -104,7 +81,6 @@
         public void setParamsList(List<ParamSpace> paramsList) {
             if(paramsList == null) {
                 paramsList = new ArrayList<>();
->>>>>>> f791ff4c
             }
             this.paramSpaceList = paramSpaceList;
         }
@@ -134,11 +110,7 @@
     public ParamSet get(int index) {
         int[] indices = ArrayUtilities.fromPermutation(index, getBins());
         int i = 0;
-<<<<<<< HEAD
-        ParamSet paramSet = new ParamSet();
-=======
         ParamSet param = new ParamSet();
->>>>>>> f791ff4c
         for(Map.Entry<String, List<ParamValues>> entry : paramsMap.entrySet()) {
             index = indices[i];
             List<ParamValues> paramValuesList = entry.getValue();
@@ -148,11 +120,7 @@
                 if(index < 0) {
                     index += size;
                     ParamSet.ParamValue paramValue = paramValues.get(index);
-<<<<<<< HEAD
-                    paramSet.add(entry.getKey(), paramValue);
-=======
                     param.add(entry.getKey(), paramValue);
->>>>>>> f791ff4c
                     break;
                 }
             }
@@ -182,13 +150,8 @@
         return this;
     }
 
-<<<<<<< HEAD
-    public ParamSpace add(String name, List<?> values, ParamSpace paramSpace) {
-        add(name, values, new ArrayList<>(Collections.singletonList(paramSpace)));
-=======
     public ParamSpace add(String name, List<?> values, ParamSpace params) {
         add(name, values, new ArrayList<>(Collections.singletonList(params)));
->>>>>>> f791ff4c
         return this;
     }
 
@@ -208,18 +171,6 @@
     }
 
     public static void main(String[] args) {
-<<<<<<< HEAD
-        ParamSpace paramSpace = new ParamSpace();
-        ParamSpace wParamSpace = new ParamSpace();
-        wParamSpace.add(Dtw.WARPING_WINDOW_FLAG, new ParamValues(Arrays.asList(1,2,3,4,5)));
-        paramSpace.add(DistanceMeasure.DISTANCE_FUNCTION_FLAG, new ParamValues(Arrays.asList(new Dtw(), new Ddtw()),
-                                                                           Arrays.asList(wParamSpace)));
-        ParamSpace lParamSpace = new ParamSpace();
-        lParamSpace.add(Wdtw.G_FLAG, new ParamValues(Arrays.asList(1, 2, 3)));
-        lParamSpace.add(Lcss.EPSILON_FLAG, new ParamValues(Arrays.asList(1, 2, 3, 4)));
-        paramSpace.add(DistanceMeasure.DISTANCE_FUNCTION_FLAG, new ParamValues(Arrays.asList(new Wdtw(), new Wddtw()),
-                                                                           Arrays.asList(lParamSpace)));
-=======
         ParamSpace params = new ParamSpace();
         ParamSpace wParams = new ParamSpace();
         wParams.add(Dtw.WARPING_WINDOW_FLAG, new ParamValues(Arrays.asList(1,2,3,4,5)));
@@ -230,20 +181,14 @@
         lParams.add(Lcss.EPSILON_FLAG, new ParamValues(Arrays.asList(1, 2, 3, 4)));
         params.add(DistanceMeasure.DISTANCE_FUNCTION_FLAG, new ParamValues(Arrays.asList(new Wdtw(), new Wddtw()),
                                                                            Arrays.asList(lParams)));
->>>>>>> f791ff4c
         int size;
         size = wParamSpace.size();
         size = lParamSpace.size();
         size = paramSpace.size();
         for(int i = 0; i < size; i++) {
 //            System.out.println(i);
-<<<<<<< HEAD
-            ParamSet paramSet = paramSpace.get(i);
-            System.out.println(paramSet);
-=======
             ParamSet param = params.get(i);
             System.out.println(param);
->>>>>>> f791ff4c
         }
 
 
