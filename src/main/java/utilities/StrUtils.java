--- conflicted
+++ resolved
@@ -16,10 +16,6 @@
 import java.util.function.Function;
 
 public class StrUtils {
-<<<<<<< HEAD
-
-=======
->>>>>>> f791ff4c
 
     public static String joinOptions(List<String> options) {
         // todo use view
