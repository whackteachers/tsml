/*
 *   This program is free software: you can redistribute it and/or modify
 *   it under the terms of the GNU General Public License as published by
 *   the Free Software Foundation, either version 3 of the License, or
 *   (at your option) any later version.
 *
 *   This program is distributed in the hope that it will be useful,
 *   but WITHOUT ANY WARRANTY; without even the implied warranty of
 *   MERCHANTABILITY or FITNESS FOR A PARTICULAR PURPOSE.  See the
 *   GNU General Public License for more details.
 *
 *   You should have received a copy of the GNU General Public License
 *   along with this program.  If not, see <http://www.gnu.org/licenses/>.
 */
package timeseriesweka.classifiers.distance_based.elastic_ensemble;

import experiments.data.DatasetLoading;
<<<<<<< HEAD
=======
import timeseriesweka.classifiers.distance_based.FastEE.CandidateNN;
import timeseriesweka.classifiers.distance_based.FastEE.assessingNN.LazyAssessNN_DTW;
import timeseriesweka.classifiers.distance_based.FastEE.lowerBounds.LbKeogh;
import timeseriesweka.classifiers.distance_based.FastEE.utils.SequenceStatsCache;
import timeseriesweka.elastic_distance_measures.DTW;
import utilities.ClassifierTools;
>>>>>>> 408fb7cb
import weka_extras.classifiers.kNN;
import weka.core.Capabilities;
import weka.core.Instance;
import weka.core.Instances;

import java.util.ArrayList;
import java.util.Collections;

/**
 * @author Jason Lines (j.lines@uea.ac.uk)
 */
public class DTW1NN extends Efficient1NN {


    private double r = 1;

    private int window;

    /**
     * Constructor with specified window size (between 0 and 1). When a window
     * size is specified, cross-validation methods will become inactive for this
     * object.
     * <p>
     * Note: if window = 1, classifierIdentifier will be DTW_R1_1NN; other
     * window sizes will results in cId of DTW_Rn_1NN instead. This information
     * is used for any file writing
     *
     * @param r
     */
<<<<<<< HEAD
    public DTW1NN(double r){        
=======
    public DTW1NN(double r) {
>>>>>>> 408fb7cb
        this.allowLoocv = false;
        this.r = r;
        if (r != 1) {
            this.classifierIdentifier = "DTW_Rn_1NN";
        } else {
            this.classifierIdentifier = "DTW_R1_1NN";
        }
    }

    /**
     * A default constructor. Sets the window to 1 (100%), but allows for the
     * option of cross-validation if the relevant method is called.
     * <p>
     * classifierIdentifier is initially set to DTW_R1_1NN, but will
     * update automatically to DTW_Rn_1NN if loocv is called
     */
    public DTW1NN() {
        this.r = 1;
        this.classifierIdentifier = "DTW_R1_1NN";
    }

    public void setWindow(double w) {
        r = w;
    }

    public void turnOffCV() {
        this.allowLoocv = false;
    }

    public void turnOnCV() {
        this.allowLoocv = true;
    }

    @Override
    public double[] loocv(Instances train) throws Exception {
        if (this.allowLoocv == true && this.classifierIdentifier.contains("R1")) {
            this.classifierIdentifier = this.classifierIdentifier.replace("R1", "Rn");
        }
        return super.loocv(train);
    }

    @Override
    public double[] loocv(Instances[] train) throws Exception {
        if (this.allowLoocv == true && this.classifierIdentifier.contains("R1")) {
            this.classifierIdentifier = this.classifierIdentifier.replace("R1", "Rn");
        }
        return super.loocv(train);
    }


    final public int getWindowSize(int n) {
        window = (int) (r * n);   //Rounded down.
        //No Warp, windowSize=1
        if (window < 1) window = 1;
            //Full Warp : windowSize=n, otherwise scale between
        else if (window < n)
            window++;
        return window;
    }


//    public double classifyInstance(Instance instance) throws Exception{
//        if(isDerivative){
//            Instances temp = new Instances(instance.dataset(),1);
//            temp.add(instance);
//            temp = new DerivativeFilter().process(temp);
//            return classifyInstance(temp.instance(0));
//        }
//        return super.classifyInstance(instance);
//    }

    public final double distance(Instance first, Instance second, double cutoff) {

        // base case - we're assuming class val is last. If this is true, this method is fine,
        // if not, we'll default to the DTW class
        if (first.classIndex() != first.numAttributes() - 1 || second.classIndex() != second.numAttributes() - 1) {
            DTW temp = new DTW();
            temp.setR(r);
            return temp.distance(first, second, cutoff);
        }

        double minDist;
        boolean tooBig;

        int n = first.numAttributes() - 1;
        int m = second.numAttributes() - 1;
        /*  Parameter 0<=r<=1. 0 == no warp, 1 == full warp 
         generalised for variable window size
         * */
        int windowSize = getWindowSize(n);
//Extra memory than required, could limit to windowsize,
//        but avoids having to recreate during CV 
//for varying window sizes        
        double[][] matrixD = new double[n][m];
        
        /*
         //Set boundary elements to max. 
         */
        int start, end;
        for (int i = 0; i < n; i++) {
            start = windowSize < i ? i - windowSize : 0;
            end = i + windowSize + 1 < m ? i + windowSize + 1 : m;
            for (int j = start; j < end; j++) {
                matrixD[i][j] = Double.MAX_VALUE;
            }
        }
        matrixD[0][0] = (first.value(0) - second.value(0)) * (first.value(0) - second.value(0));
//a is the longer series. 
//Base cases for warping 0 to all with max interval	r	
//Warp first.value(0] onto all second.value(1]...second.value(r+1]
        for (int j = 1; j < windowSize && j < m; j++) {
            matrixD[0][j] = matrixD[0][j - 1] + (first.value(0) - second.value(j)) * (first.value(0) - second.value(j));
        }

//	Warp second.value(0] onto all first.value(1]...first.value(r+1]
        for (int i = 1; i < windowSize && i < n; i++) {
            matrixD[i][0] = matrixD[i - 1][0] + (first.value(i) - second.value(0)) * (first.value(i) - second.value(0));
        }
//Warp the rest,
        for (int i = 1; i < n; i++) {
            tooBig = true;
            start = windowSize < i ? i - windowSize + 1 : 1;
            end = i + windowSize < m ? i + windowSize : m;
            for (int j = start; j < end; j++) {
                minDist = matrixD[i][j - 1];
                if (matrixD[i - 1][j] < minDist) {
                    minDist = matrixD[i - 1][j];
                }
                if (matrixD[i - 1][j - 1] < minDist) {
                    minDist = matrixD[i - 1][j - 1];
                }
                matrixD[i][j] = minDist + (first.value(i) - second.value(j)) * (first.value(i) - second.value(j));
                if (tooBig && matrixD[i][j] < cutoff) {
                    tooBig = false;
                }
            }
            //Early abandon
            if (tooBig) {
                return Double.MAX_VALUE;
            }
        }
//Find the minimum distance at the end points, within the warping window. 
        return matrixD[n - 1][m - 1];
    }

    @Override
    public double[] distributionForInstance(Instance instance) throws Exception {
        double[] res = new double[instance.numClasses()];
        int r = (int) classifyInstance(instance);
        res[r] = 1;
        return res;
    }

    @Override
    public Capabilities getCapabilities() {
        throw new UnsupportedOperationException("Not supported yet."); //To change body of generated methods, choose Tools | Templates.
    }

    public static void runComparison() throws Exception {
        String tscProbDir = "C:/users/sjx07ngu/Dropbox/TSC Problems/";

//        String datasetName = "ItalyPowerDemand";
        String datasetName = "GunPoint";
//        String datasetName = "Beef";
//        String datasetName = "Coffee";
//        String datasetName = "SonyAiboRobotSurface1";

        double r = 0.1;
        Instances train = DatasetLoading.loadDataNullable(tscProbDir + datasetName + "/" + datasetName + "_TRAIN");
        Instances test = DatasetLoading.loadDataNullable(tscProbDir + datasetName + "/" + datasetName + "_TEST");

        // old version
        kNN knn = new kNN(); //efaults to k = 1 without any normalisation
        DTW oldDtw = new DTW();
        oldDtw.setR(r);
        knn.setDistanceFunction(oldDtw);
        knn.buildClassifier(train);

        // new version
        DTW1NN dtwNew = new DTW1NN(r);
        dtwNew.buildClassifier(train);

        int correctOld = 0;
        int correctNew = 0;

        long start, end, oldTime, newTime;
        double pred;

        // classification with old MSM class and kNN
        start = System.nanoTime();

        correctOld = 0;
        for (int i = 0; i < test.numInstances(); i++) {
            pred = knn.classifyInstance(test.instance(i));
            if (pred == test.instance(i).classValue()) {
                correctOld++;
            }
        }
        end = System.nanoTime();
        oldTime = end - start;

        // classification with new MSM and own 1NN
        start = System.nanoTime();
        correctNew = 0;
        for (int i = 0; i < test.numInstances(); i++) {
            pred = dtwNew.classifyInstance(test.instance(i));
            if (pred == test.instance(i).classValue()) {
                correctNew++;
            }
        }
        end = System.nanoTime();
        newTime = end - start;

        System.out.println("Comparison of MSM: " + datasetName);
        System.out.println("==========================================");
        System.out.println("Old acc:    " + ((double) correctOld / test.numInstances()));
        System.out.println("New acc:    " + ((double) correctNew / test.numInstances()));
        System.out.println("Old timing: " + oldTime);
        System.out.println("New timing: " + newTime);
        System.out.println("Relative Performance: " + ((double) newTime / oldTime));
    }


    public static void main(String[] args) throws Exception {
        for (int i = 0; i < 10; i++) {
            runComparison();
        }
    }

    @Override
    public void setParamsFromParamId(Instances train, int paramId) {
        if (this.allowLoocv) {
            if (this.classifierIdentifier.contains("R1")) {
                this.classifierIdentifier = this.classifierIdentifier.replace("R1", "Rn");
            }
            this.r = (double) paramId / 100;
        } else {
            throw new RuntimeException("Warning: trying to set parameters of a fixed window DTW");
        }
    }

    @Override
    public String getParamInformationString() {
        return this.r + "";
    }


    /************************************************************************************************
     Support for FastEE
     @author Chang Wei Tan, Monash University (chang.tan@monash.edu)
     ************************************************************************************************/
    @Override
    public double lowerBound(Instance query, Instance candidate, int queryIndex, int candidateIndex) {
        return LbKeogh.distance(candidate, trainCache.getUE(queryIndex, window), trainCache.getLE(queryIndex, window));
    }

    @Override
    public double lowerBound(Instance query, Instance candidate, int queryIndex, int candidateIndex, double cutOffValue) {
        return LbKeogh.distance(candidate, trainCache.getUE(queryIndex, window), trainCache.getLE(queryIndex, window), cutOffValue);
    }

    @Override
    public double lowerBound(Instance query, Instance candidate, int queryIndex, int candidateIndex, SequenceStatsCache cache) {
        return LbKeogh.distance(candidate, cache.getUE(queryIndex, window), cache.getLE(queryIndex, window));
    }

    @Override
    public double lowerBound(Instance query, Instance candidate, int queryIndex, int candidateIndex, double cutOffValue, SequenceStatsCache cache) {
        return LbKeogh.distance(candidate, cache.getUE(queryIndex, window), cache.getLE(queryIndex, window), cutOffValue);
    }


    @Override
    public void initNNSTable(Instances train, SequenceStatsCache cache) {
        if (train.size() < 2) {
            System.err.println("[INIT-NNS-TABLE] Set is too small: " + train.size() + " sequence. At least 2 sequences needed.");
        }

        candidateNNS = new CandidateNN[nParams][train.size()];
        for (int paramId = 0; paramId < nParams; ++paramId) {
            for (int len = 0; len < train.size(); ++len) {
                candidateNNS[paramId][len] = new CandidateNN();
            }
        }
        classCounts = new int[nParams][train.size()][train.numClasses()];

        final LazyAssessNN_DTW[] lazyAssessNNS = new LazyAssessNN_DTW[train.size()];
        for (int i = 0; i < train.size(); ++i) {
            lazyAssessNNS[i] = new LazyAssessNN_DTW(cache);
        }
        final ArrayList<LazyAssessNN_DTW> challengers = new ArrayList<>(train.size());

        for (int current = 1; current < train.size(); ++current) {
            final Instance sCurrent = train.get(current);

            challengers.clear();
            for (int previous = 0; previous < current; ++previous) {
                final LazyAssessNN_DTW d = lazyAssessNNS[previous];
                d.set(train.get(previous), previous, sCurrent, current);
                challengers.add(d);
            }

            for (int paramId = nParams - 1; paramId > -1; --paramId) {
                setParamsFromParamId(train, paramId);
                final int win = getWindowSize(maxWindow);
                final CandidateNN currPNN = candidateNNS[paramId][current];

                if (currPNN.isNN()) {
                    // --- --- WITH NN CASE --- ---
                    // We already have the NN for sure, but we still have to check if current is the new NN for previous
                    for (int previous = 0; previous < current; ++previous) {
                        final CandidateNN prevNN = candidateNNS[paramId][previous];

                        // --- Try to beat the previous best NN
                        final double toBeat = prevNN.distance;
                        final LazyAssessNN_DTW challenger = lazyAssessNNS[previous];
                        final LazyAssessNN_DTW.RefineReturnType rrt = challenger.tryToBeat(toBeat, win);

                        // --- Check the result
                        if (rrt == LazyAssessNN_DTW.RefineReturnType.New_best) {
                            final int r = challenger.getMinWindowValidityForFullDistance();
                            final double d = challenger.getDistance(win);
                            prevNN.set(current, r, d, CandidateNN.Status.NN);
                            if (d < toBeat) {
                                classCounts[paramId][previous] = new int[train.numClasses()];
                                classCounts[paramId][previous][(int) challenger.getReference().classValue()]++;
                            } else if (d == toBeat) {
                                classCounts[paramId][previous][(int) challenger.getReference().classValue()]++;
                            }
                        }
                    }
                } else {
                    // --- --- WITHOUT NN CASE --- ---
                    // We don't have the NN yet.
                    // Sort the challengers so we have the better chance to organize the good pruning.
                    Collections.sort(challengers);

                    for (LazyAssessNN_DTW challenger : challengers) {
                        final int previous = challenger.indexQuery;
                        final CandidateNN prevNN = candidateNNS[paramId][previous];

                        // --- First we want to beat the current best candidate:
                        double toBeat = currPNN.distance;
                        LazyAssessNN_DTW.RefineReturnType rrt = challenger.tryToBeat(toBeat, win);

                        // --- Check the result
                        if (rrt == LazyAssessNN_DTW.RefineReturnType.New_best) {
                            final int r = challenger.getMinWindowValidityForFullDistance();
                            final double d = challenger.getDistance(win);
                            currPNN.set(previous, r, d, CandidateNN.Status.BC);
                            if (d < toBeat) {
                                classCounts[paramId][current] = new int[train.numClasses()];
                                classCounts[paramId][current][(int) challenger.getQuery().classValue()]++;
                            } else if (d == toBeat) {
                                classCounts[paramId][current][(int) challenger.getQuery().classValue()]++;
                            }
                        }

                        // --- Now check for previous NN
                        // --- Try to beat the previous best NN
                        toBeat = prevNN.distance;
                        challenger = lazyAssessNNS[previous];
                        rrt = challenger.tryToBeat(toBeat, win);

                        // --- Check the result
                        if (rrt == LazyAssessNN_DTW.RefineReturnType.New_best) {
                            final int r = challenger.getMinWindowValidityForFullDistance();
                            final double d = challenger.getDistance(win);
                            prevNN.set(current, r, d, CandidateNN.Status.NN);
                            if (d < toBeat) {
                                classCounts[paramId][previous] = new int[train.numClasses()];
                                classCounts[paramId][previous][(int) challenger.getReference().classValue()]++;
                            } else if (d == toBeat) {
                                classCounts[paramId][previous][(int) challenger.getReference().classValue()]++;
                            }
                        }
                    }

                    // --- When we looked at every past sequences,
                    // the current best candidate is really the best one, so the NN.
                    // So assign the current NN to all the windows that are valid
                    final int r = currPNN.r;
                    final double d = currPNN.distance;
                    final int index = currPNN.index;
                    final int winEnd = getParamIdFromWindow(r, train.numAttributes() - 1);
                    for (int tmp = paramId; tmp >= winEnd; --tmp) {
                        candidateNNS[tmp][current].set(index, r, d, CandidateNN.Status.NN);
                        classCounts[tmp][current] = classCounts[paramId][current].clone();
                    }
                }
            }
        }
    }

    @Override
    public void initApproxNNSTable(Instances train, SequenceStatsCache cache, int nSamples) {
        if (nSamples < 2) {
            System.err.println("[INIT-APPROX-NNS-TABLE] Set is too small: " + nSamples + " sequence. At least 2 sequences needed.");
        }

        candidateNNS = new CandidateNN[nParams][nSamples];
        for (int paramId = 0; paramId < nParams; ++paramId) {
            for (int len = 0; len < nSamples; ++len) {
                candidateNNS[paramId][len] = new CandidateNN();
            }
        }

        final LazyAssessNN_DTW[] lazyAssessNNS = new LazyAssessNN_DTW[train.size()];
        for (int i = 0; i < train.size(); ++i) {
            lazyAssessNNS[i] = new LazyAssessNN_DTW(cache);
        }
        final ArrayList<LazyAssessNN_DTW> challengers = new ArrayList<>(nSamples);

        for (int current = 0; current < nSamples; ++current) {
            final Instance sCurrent = train.get(current);

            challengers.clear();
            for (int previous = 0; previous < train.size(); ++previous) {
                if (previous == current) continue;

                final LazyAssessNN_DTW d = lazyAssessNNS[previous];
                d.set(train.get(previous), previous, sCurrent, current);
                challengers.add(d);
            }

            for (int paramId = nParams - 1; paramId > -1; --paramId) {
                setParamsFromParamId(train, paramId);
                final int win = getWindowSize(maxWindow);
                final CandidateNN currPNN = candidateNNS[paramId][current];

                Collections.sort(challengers);
                boolean newNN = false;
                for (LazyAssessNN_DTW challenger : challengers) {
                    // --- Get the data
                    int previous = challenger.indexQuery;
                    if (previous == current) previous = challenger.indexReference;
                    if (previous == currPNN.index) continue;

                    // --- First we want to beat the current best candidate:
                    double toBeat = currPNN.distance;
                    LazyAssessNN_DTW.RefineReturnType rrt = challenger.tryToBeat(toBeat, win);
                    // --- Check the result
                    if (rrt == LazyAssessNN_DTW.RefineReturnType.New_best) {
                        int r = challenger.getMinWindowValidityForFullDistance();
                        double d = challenger.getDistance(win);
                        currPNN.set(previous, r, d, CandidateNN.Status.BC);
                        newNN = true;
                    }

                    if (previous < nSamples) {
                        CandidateNN prevNN = candidateNNS[paramId][previous];

                        // --- Now check for previous NN
                        // --- Try to beat the previous best NN
                        toBeat = prevNN.distance;
                        challenger = lazyAssessNNS[previous];
                        rrt = challenger.tryToBeat(toBeat, win);

                        // --- Check the result
                        if (rrt == LazyAssessNN_DTW.RefineReturnType.New_best) {
                            int r = challenger.getMinWindowValidityForFullDistance();
                            double d = challenger.getDistance(win);
                            prevNN.set(current, r, d, CandidateNN.Status.NN);
                        }
                    }
                }
                if (newNN) {
                    int r = currPNN.r;
                    double d = currPNN.distance;
                    int index = currPNN.index;
                    int winEnd = getParamIdFromWindow(r, train.numAttributes() - 1);
                    for (int tmp = paramId; tmp >= winEnd; --tmp) {
                        candidateNNS[tmp][current].set(index, r, d, CandidateNN.Status.NN);
                    }
                }
            }
        }
    }

    protected int getParamIdFromWindow(final int w, final int n) {
        double r = 1.0 * w / n;
        return (int) Math.ceil(r * 100);
    }

}<|MERGE_RESOLUTION|>--- conflicted
+++ resolved
@@ -15,15 +15,12 @@
 package timeseriesweka.classifiers.distance_based.elastic_ensemble;
 
 import experiments.data.DatasetLoading;
-<<<<<<< HEAD
-=======
 import timeseriesweka.classifiers.distance_based.FastEE.CandidateNN;
 import timeseriesweka.classifiers.distance_based.FastEE.assessingNN.LazyAssessNN_DTW;
 import timeseriesweka.classifiers.distance_based.FastEE.lowerBounds.LbKeogh;
 import timeseriesweka.classifiers.distance_based.FastEE.utils.SequenceStatsCache;
 import timeseriesweka.elastic_distance_measures.DTW;
 import utilities.ClassifierTools;
->>>>>>> 408fb7cb
 import weka_extras.classifiers.kNN;
 import weka.core.Capabilities;
 import weka.core.Instance;
@@ -53,11 +50,7 @@
      *
      * @param r
      */
-<<<<<<< HEAD
-    public DTW1NN(double r){        
-=======
     public DTW1NN(double r) {
->>>>>>> 408fb7cb
         this.allowLoocv = false;
         this.r = r;
         if (r != 1) {
