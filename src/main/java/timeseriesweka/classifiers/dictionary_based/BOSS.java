--- conflicted
+++ resolved
@@ -294,75 +294,6 @@
                 }
             }
         }
-<<<<<<< HEAD
-
-//        double[] accs = new double[classifiers[0].size()];
-//        for (int i = 0; i < accs.length; i++){
-//            accs[i] = classifiers[0].get(i).accuracy;
-//        }
-//        System.out.println(Arrays.toString(accs));
-    }
-
-    private void checkpoint(int seriesNo, int classifierNo){
-        if(checkpointPath!=null){
-            try{
-                File f = new File(serPath);
-                if(!f.isDirectory())
-                    f.mkdirs();
-                //time the checkpoint occured
-                checkpointTime = System.nanoTime();
-
-                if (seriesNo >= 0) {
-                    if (classifierNo < 0) classifierNo = classifiers[seriesNo].size() - 1;
-
-                    //save the last build individual classifier
-                    BOSSIndividual indiv = classifiers[seriesNo].get(classifierNo);
-
-                    FileOutputStream fos = new FileOutputStream(serPath + "BOSSIndividual" + seriesNo + "-" + classifierNo + ".ser");
-                    try (ObjectOutputStream out = new ObjectOutputStream(fos)) {
-                        out.writeObject(indiv);
-                        out.close();
-                        fos.close();
-                    }
-                }
-
-                //dont take into account time spent serialising into build time
-                checkpointTimeDiff += System.nanoTime() - checkpointTime;
-                checkpointTime = System.nanoTime();
-
-                //save this, classifiers and train data not included
-                saveToFile(serPath + "RandomBOSStemp.ser");
-
-                File file = new File(serPath + "RandomBOSStemp.ser");
-                File file2 = new File(serPath + "BOSS.ser");
-                file2.delete();
-                file.renameTo(file2);
-
-                checkpointTimeDiff += System.nanoTime() - checkpointTime;
-            }
-            catch(Exception e){
-                e.printStackTrace();
-                System.out.println("Serialisation to "+serPath+" FAILED");
-            }
-        }
-    }
-
-    private void checkpointCleanup(){
-        File f = new File(serPath);
-        String[] files = f.list();
-
-        for (String file: files){
-            File f2 = new File(f.getPath() + "\\" + file);
-            boolean b = f2.delete();
-        }
-
-        f.delete();
-    }
-
-    private String checkpointName(String datasetName){
-        String name = datasetName + seed + "BOSS";
-=======
->>>>>>> 891db870
 
         //end train time in nanoseconds
         trainResults.setBuildTime(System.nanoTime() - trainResults.getBuildTime());
@@ -640,159 +571,19 @@
         BOSS c;
         double accuracy;
 
-<<<<<<< HEAD
-//        c = new BOSS();
-//        c.useBestSettingsRBOSS();
-//        c.setSeed(fold);
-//        c.buildClassifier(train);
-//        accuracy = ClassifierTools.accuracy(test, c);
-//
-//        System.out.println("CVAcc CAWPE BOSS accuracy on " + dataset + " fold " + fold + " = " + accuracy + " numClassifiers = " + Arrays.toString(c.numClassifiers));
-//
-//        c = new BOSS();
-//        c.useBestSettingsRBOSS();
-//        c.setSeed(fold);
-//        c.buildClassifier(train2);
-//        accuracy = ClassifierTools.accuracy(test2, c);
-//
-//        System.out.println("CVAcc CAWPE BOSS accuracy on " + dataset2 + " fold " + fold + " = " + accuracy + " numClassifiers = " + Arrays.toString(c.numClassifiers));
-//
-//        c = new BOSS();
-//        c.useBestSettingsRBOSS();
-//        c.setBayesianParameterSelection(true);
-//        c.setSeed(fold);
-//        c.buildClassifier(train);
-//        accuracy = ClassifierTools.accuracy(test, c);
-//
-//        System.out.println("Bayesian CVAcc CAWPE BOSS accuracy on " + dataset + " fold " + fold + " = " + accuracy + " numClassifiers = " + Arrays.toString(c.numClassifiers));
-//
-//        c = new BOSS();
-//        c.useBestSettingsRBOSS();
-//        c.setBayesianParameterSelection(true);
-//        c.setSeed(fold);
-//        c.buildClassifier(train2);
-//        accuracy = ClassifierTools.accuracy(test2, c);
-//
-//        System.out.println("Bayesian CVAcc CAWPE BOSS accuracy on " + dataset2 + " fold " + fold + " = " + accuracy + " numClassifiers = " + Arrays.toString(c.numClassifiers));
-//
-//        c = new BOSS();
-//        c.ensembleSize = 250;
-//        c.setMaxEnsembleSize(50);
-//        c.setRandomCVAccEnsemble(true);
-//        c.setSeed(fold);
-//        c.useFastTrainEstimate = true;
-//        c.reduceTrainInstances = true;
-//        c.setMaxEvalPerClass(50);
-//        c.setMaxTrainInstances(500);
-//        c.buildClassifier(train);
-//        accuracy = ClassifierTools.accuracy(test, c);
-//
-//        System.out.println("FastMax CVAcc BOSS accuracy on " + dataset + " fold " + fold + " = " + accuracy + " numClassifiers = " + Arrays.toString(c.numClassifiers));
-//
-//        c = new BOSS();
-//        c.ensembleSize = 250;
-//        c.setMaxEnsembleSize(50);
-//        c.setRandomCVAccEnsemble(true);
-//        c.setSeed(fold);
-//        c.useFastTrainEstimate = true;
-//        c.reduceTrainInstances = true;
-//        c.setMaxEvalPerClass(50);
-//        c.setMaxTrainInstances(500);
-//        c.buildClassifier(train2);
-//        accuracy = ClassifierTools.accuracy(test2, c);
-//
-//        System.out.println("FastMax CVAcc BOSS accuracy on " + dataset2 + " fold " + fold + " = " + accuracy + " numClassifiers = " + Arrays.toString(c.numClassifiers));
-//
-//        c = new BOSS();
-//        c.ensembleSize = 100;
-//        c.randomEnsembleSelection = true;
-//        c.useCAWPE(true);
-//        c.setSeed(fold);
-//        c.setReduceTrainInstances(true);
-//        c.setTrainProportion(0.7);
-//        c.buildClassifier(train);
-//        accuracy = ClassifierTools.accuracy(test, c);
-//
-//        System.out.println("CAWPE Subsample BOSS accuracy on " + dataset + " fold " + fold + " = " + accuracy + " numClassifiers = " + Arrays.toString(c.numClassifiers));
-//
-//        c = new BOSS();
-//        c.ensembleSize = 100;
-//        c.randomEnsembleSelection = true;
-//        c.useCAWPE(true);
-//        c.setSeed(fold);
-//        c.setReduceTrainInstances(true);
-//        c.setTrainProportion(0.7);
-//        c.buildClassifier(train2);
-//        accuracy = ClassifierTools.accuracy(test2, c);
-//
-//        System.out.println("CAWPE Subsample BOSS accuracy on " + dataset2 + " fold " + fold + " = " + accuracy + " numClassifiers = " + Arrays.toString(c.numClassifiers));
-//
-//        c = new BOSS();
-//        c.setRandomEnsembleSelection(true);
-//        c.setTrainTimeLimit(TimeUnit.MINUTES, 1);
-//        c.setCleanupCheckpointFiles(true);
-//        c.setSavePath("D:\\");
-//        c.setSeed(fold);
-//        c.buildClassifier(train);
-//        accuracy = ClassifierTools.accuracy(test, c);
-//
-//        System.out.println("Contract 1 Min Checkpoint BOSS accuracy on " + dataset + " fold " + fold + " = " + accuracy + " numClassifiers = " + Arrays.toString(c.numClassifiers));
-//
-//        c = new BOSS();
-//        c.setRandomEnsembleSelection(true);
-//        c.setTrainTimeLimit(TimeUnit.MINUTES, 1);
-//        c.setCleanupCheckpointFiles(true);
-//        c.setSavePath("D:\\");
-//        c.setSeed(fold);
-//        c.buildClassifier(train2);
-//        accuracy = ClassifierTools.accuracy(test2, c);
-//
-//        System.out.println("Contract 1 Min Checkpoint BOSS accuracy on " + dataset2 + " fold " + fold + " = " + accuracy + " numClassifiers = " + Arrays.toString(c.numClassifiers));
-//
-//        c = new BOSS();
-//        c.setRandomEnsembleSelection(true);
-//        c.setMemoryLimit(DataUnit.MEGABYTE, 500);
-//        c.setSeed(fold);
-//        c.buildClassifier(train);
-//        accuracy = ClassifierTools.accuracy(test, c);
-//
-//        System.out.println("Contract 500MB BOSS accuracy on " + dataset + " fold " + fold + " = " + accuracy + " numClassifiers = " + Arrays.toString(c.numClassifiers));
-//
-//        c = new BOSS();
-//        c.setRandomEnsembleSelection(true);
-//        c.setMemoryLimit(DataUnit.MEGABYTE, 500);
-//        c.setSeed(fold);
-//        c.buildClassifier(train2);
-//        accuracy = ClassifierTools.accuracy(test2, c);
-//
-//        System.out.println("Contract 500MB BOSS accuracy on " + dataset2 + " fold " + fold + " = " + accuracy + " numClassifiers = " + Arrays.toString(c.numClassifiers));
-
-        long start = System.currentTimeMillis();
-        c = new BOSS();
-=======
         c = new BOSS();
         c.setFindTrainAccuracyEstimate(true);
->>>>>>> 891db870
         c.buildClassifier(train);
         accuracy = ClassifierTools.accuracy(test, c);
-        System.out.println(System.currentTimeMillis() - start);
 
         System.out.println("BOSS accuracy on " + dataset + " fold " + fold + " = " + accuracy + " numClassifiers = " + Arrays.toString(c.numClassifiers));
 
-<<<<<<< HEAD
-//        c = new BOSS();
-//        c.buildClassifier(train2);
-//        accuracy = ClassifierTools.accuracy(test2, c);
-//
-//        System.out.println("BOSS accuracy on " + dataset2 + " fold " + fold + " = " + accuracy + " numClassifiers = " + Arrays.toString(c.numClassifiers));
-=======
         c = new BOSS();
         c.setFindTrainAccuracyEstimate(true);
         c.buildClassifier(train2);
         accuracy = ClassifierTools.accuracy(test2, c);
 
         System.out.println("BOSS accuracy on " + dataset2 + " fold " + fold + " = " + accuracy + " numClassifiers = " + Arrays.toString(c.numClassifiers));
->>>>>>> 891db870
 
         //Output 02/08/19
         /*
@@ -802,698 +593,4 @@
         BOSS accuracy on ERing fold 0 = 0.8333333333333334 numClassifiers = [4, 1, 3, 6]
         */
     }
-<<<<<<< HEAD
-
-    /**
-     * BOSS classifier to be used with known parameters, for boss with parameter search, use BOSSEnsemble.
-     *
-     * Current implementation of BitWord as of 07/11/2016 only supports alphabetsize of 4, which is the expected value
-     * as defined in the paper
-     *
-     * Params: wordLength, alphabetSize, windowLength, normalise?
-     *
-     * @author James Large. Enhanced by original author Patrick Schaefer
-     *
-     * Implementation based on the algorithm described in getTechnicalInformation()
-     */
-    public static class BOSSIndividual extends AbstractClassifier implements Serializable, Comparable<BOSSIndividual> {
-
-        //all sfa words found in original buildClassifier(), no numerosity reduction/shortening applied
-        protected BitWord [/*instance*/][/*windowindex*/] SFAwords;
-
-        //histograms of words of the current wordlength with numerosity reduction applied (if selected)
-        protected ArrayList<Bag> bags;
-
-        //breakpoints to be found by MCB
-        protected double[/*letterindex*/][/*breakpointsforletter*/] breakpoints;
-
-        protected int numClasses;
-
-        protected double inverseSqrtWindowSize;
-        protected int windowSize;
-        protected int wordLength;
-        protected int alphabetSize;
-        protected boolean norm;
-        protected boolean numerosityReduction = true;
-        protected boolean cleanAfterBuild = false;
-
-        protected double accuracy = -1;
-        protected double weight = 1;
-        protected ArrayList<Integer> subsampleIndices;
-
-        protected boolean multiThread = false;
-        protected int numThreads = 1;
-
-        protected int seed = 0;
-        protected Random rand;
-
-        protected static final long serialVersionUID = 22551L;
-
-        public BOSSIndividual(int wordLength, int alphabetSize, int windowSize, boolean normalise, boolean numerosityReduction, boolean multiThread, int numThreads) {
-            this.wordLength = wordLength;
-            this.alphabetSize = alphabetSize;
-            this.windowSize = windowSize;
-            this.inverseSqrtWindowSize = 1.0 / Math.sqrt(windowSize);
-            this.norm = normalise;
-            this.numerosityReduction = numerosityReduction;
-            this.multiThread = multiThread;
-            this.numThreads = numThreads;
-        }
-
-        public BOSSIndividual(int wordLength, int alphabetSize, int windowSize, boolean normalise) {
-            this.wordLength = wordLength;
-            this.alphabetSize = alphabetSize;
-            this.windowSize = windowSize;
-            this.inverseSqrtWindowSize = 1.0 / Math.sqrt(windowSize);
-            this.norm = normalise;
-        }
-
-        /**
-         * Used when shortening histograms, copies 'meta' data over, but with shorter
-         * word length, actual shortening happens separately
-         */
-        public BOSSIndividual(BOSSIndividual boss, int wordLength) {
-            this.wordLength = wordLength;
-
-            this.windowSize = boss.windowSize;
-            this.inverseSqrtWindowSize = boss.inverseSqrtWindowSize;
-            this.alphabetSize = boss.alphabetSize;
-            this.norm = boss.norm;
-            this.numerosityReduction = boss.numerosityReduction;
-
-            this.SFAwords = boss.SFAwords;
-            this.breakpoints = boss.breakpoints;
-
-            this.multiThread = boss.multiThread;
-            this.numThreads = boss.numThreads;
-
-            this.seed = boss.seed;
-            this.rand = boss.rand;
-
-            this.bags = new ArrayList<>(boss.bags.size());
-            this.numClasses = boss.numClasses;
-        }
-
-        @Override
-        public int compareTo(BOSSIndividual o) {
-            return Double.compare(this.accuracy, o.accuracy);
-        }
-
-        public static class Bag extends HashMap<BitWord, Integer> {
-            double classVal;
-            protected static final long serialVersionUID = 22552L;
-
-            public Bag() {
-                super();
-            }
-
-            public Bag(int classValue) {
-                super();
-                classVal = classValue;
-            }
-
-            public double getClassVal() { return classVal; }
-            public void setClassVal(double classVal) { this.classVal = classVal; }       
-        }
-
-        public int getWindowSize() { return windowSize; }
-        public int getWordLength() { return wordLength; }
-        public int getAlphabetSize() { return alphabetSize; }
-        public boolean isNorm() { return norm; }
-
-        /**
-         * @return { numIntervals(word length), alphabetSize, slidingWindowSize, normalise? } 
-         */
-        public int[] getParameters() {
-            return new int[] { wordLength, alphabetSize, windowSize };
-        }
-
-        public void setSeed(int i){ seed = i; }
-
-        public void clean() {
-            SFAwords = null;
-        }
-
-        protected double[][] performDFT(double[][] windows) {
-            double[][] dfts = new double[windows.length][wordLength];
-            for (int i = 0; i < windows.length; ++i) {
-                dfts[i] = DFT(windows[i]);
-            }
-            return dfts;
-        }
-
-        protected double stdDev(double[] series) {
-            double sum = 0.0;
-            double squareSum = 0.0;
-            for (int i = 0; i < windowSize; i++) {
-                sum += series[i];
-                squareSum += series[i]*series[i];
-            }
-
-            double mean = sum / series.length;
-            double variance = squareSum / series.length - mean*mean;
-            return variance > 0 ? Math.sqrt(variance) : 1.0;
-        }
-
-        protected double[] DFT(double[] series) {
-            //taken from FFT.java but 
-            //return just a double[] size n, { real1, imag1, ... realn/2, imagn/2 }
-            //instead of Complex[] size n/2
-
-            //only calculating first wordlength/2 coefficients (output values), 
-            //and skipping first coefficient if the data is to be normalised
-            int n=series.length;
-            int outputLength = wordLength/2;
-            int start = (norm ? 1 : 0);
-
-            //normalize the disjoint windows and sliding windows by dividing them by their standard deviation 
-            //all Fourier coefficients are divided by sqrt(windowSize)
-
-            double normalisingFactor = inverseSqrtWindowSize / stdDev(series);
-
-            double[] dft=new double[outputLength*2];
-
-            for (int k = start; k < start + outputLength; k++) {  // For each output element
-                float sumreal = 0;
-                float sumimag = 0;
-                for (int t = 0; t < n; t++) {  // For each input element
-                    sumreal +=  series[t]*Math.cos(2*Math.PI * t * k / n);
-                    sumimag += -series[t]*Math.sin(2*Math.PI * t * k / n);
-                }
-                dft[(k-start)*2]   = sumreal * normalisingFactor;
-                dft[(k-start)*2+1] = sumimag * normalisingFactor;
-            }
-            return dft;
-        }
-
-        private double[] DFTunnormed(double[] series) {
-            //taken from FFT.java but 
-            //return just a double[] size n, { real1, imag1, ... realn/2, imagn/2 }
-            //instead of Complex[] size n/2
-
-            //only calculating first wordlength/2 coefficients (output values), 
-            //and skipping first coefficient if the data is to be normalised
-            int n=series.length;
-            int outputLength = wordLength/2;
-            int start = (norm ? 1 : 0);
-
-            double[] dft = new double[outputLength*2];
-            double twoPi = 2*Math.PI / n;
-
-            for (int k = start; k < start + outputLength; k++) {  // For each output element
-                float sumreal = 0;
-                float sumimag = 0;
-                for (int t = 0; t < n; t++) {  // For each input element
-                    sumreal +=  series[t]*Math.cos(twoPi * t * k);
-                    sumimag += -series[t]*Math.sin(twoPi * t * k);
-                }
-                dft[(k-start)*2]   = sumreal;
-                dft[(k-start)*2+1] = sumimag;
-            }
-            return dft;
-        }
-
-        private double[] normalizeDFT(double[] dft, double std) {
-            double normalisingFactor = (std > 0? 1.0 / std : 1.0) * inverseSqrtWindowSize;
-            for (int i = 0; i < dft.length; i++)
-                dft[i] *= normalisingFactor;
-
-            return dft;
-        }
-
-        private double[][] performMFT(double[] series) {
-            // ignore DC value?
-            int startOffset = norm ? 2 : 0;
-            int l = wordLength;
-            l = l + l % 2; // make it even
-            double[] phis = new double[l];
-            for (int u = 0; u < phis.length; u += 2) {
-                double uHalve = -(u + startOffset) / 2;
-                phis[u] = realephi(uHalve, windowSize);
-                phis[u + 1] = complexephi(uHalve, windowSize);
-            }
-
-            // means and stddev for each sliding window
-            int end = Math.max(1, series.length - windowSize + 1);
-            double[] means = new double[end];
-            double[] stds = new double[end];
-            calcIncrementalMeanStddev(windowSize, series, means, stds);
-            // holds the DFT of each sliding window
-            double[][] transformed = new double[end][];
-            double[] mftData = null;
-
-            for (int t = 0; t < end; t++) {
-                // use the MFT
-                if (t > 0) {
-                    for (int k = 0; k < l; k += 2) {
-                        double real1 = (mftData[k] + series[t + windowSize - 1] - series[t - 1]);
-                        double imag1 = (mftData[k + 1]);
-                        double real = complexMulReal(real1, imag1, phis[k], phis[k + 1]);
-                        double imag = complexMulImag(real1, imag1, phis[k], phis[k + 1]);
-                        mftData[k] = real;
-                        mftData[k + 1] = imag;
-                    }
-                } // use the DFT for the first offset
-                else {
-                    mftData = Arrays.copyOf(series, windowSize);
-                    mftData = DFTunnormed(mftData);
-                    System.out.println(Arrays.toString(mftData));
-                }
-                // normalization for lower bounding
-                System.out.println(t);
-                System.out.println(Arrays.toString(Arrays.copyOf(mftData, l)));
-                transformed[t] = normalizeDFT(Arrays.copyOf(mftData, l), stds[t]);
-            }
-            return transformed;
-        }
-
-        private void calcIncrementalMeanStddev(int windowLength, double[] series, double[] means, double[] stds) {
-            double sum = 0;
-            double squareSum = 0;
-            // it is faster to multiply than to divide
-            double rWindowLength = 1.0 / (double) windowLength;
-            double[] tsData = series;
-            for (int ww = 0; ww < windowLength; ww++) {
-                sum += tsData[ww];
-                squareSum += tsData[ww] * tsData[ww];
-            }
-            means[0] = sum * rWindowLength;
-            double buf = squareSum * rWindowLength - means[0] * means[0];
-            stds[0] = buf > 0 ? Math.sqrt(buf) : 0;
-            for (int w = 1, end = tsData.length - windowLength + 1; w < end; w++) {
-                sum += tsData[w + windowLength - 1] - tsData[w - 1];
-                means[w] = sum * rWindowLength;
-                squareSum += tsData[w + windowLength - 1] * tsData[w + windowLength - 1] - tsData[w - 1] * tsData[w - 1];
-                buf = squareSum * rWindowLength - means[w] * means[w];
-                stds[w] = buf > 0 ? Math.sqrt(buf) : 0;
-            }
-        }
-
-        private static double complexMulReal(double r1, double im1, double r2, double im2) {
-            return r1 * r2 - im1 * im2;
-        }
-
-        private static double complexMulImag(double r1, double im1, double r2, double im2) {
-            return r1 * im2 + r2 * im1;
-        }
-
-        private static double realephi(double u, double M) {
-            return Math.cos(2 * Math.PI * u / M);
-        }
-
-        private static double complexephi(double u, double M) {
-            return -Math.sin(2 * Math.PI * u / M);
-        }
-
-        protected double[][] disjointWindows(double [] data) {
-            int amount = (int)Math.ceil(data.length/(double)windowSize);
-            double[][] subSequences = new double[amount][windowSize];
-
-            for (int win = 0; win < amount; ++win) { 
-                int offset = Math.min(win*windowSize, data.length-windowSize);
-
-                //copy the elements windowStart to windowStart+windowSize from data into 
-                //the subsequence matrix at position windowStart
-                System.arraycopy(data,offset,subSequences[win],0,windowSize);
-            }
-
-            return subSequences;
-        }
-
-        protected double[][] MCB(Instances data) {
-            double[][][] dfts = new double[data.numInstances()][][];
-
-            int sample = 0;
-            for (Instance inst : data)
-                dfts[sample++] = performDFT(disjointWindows(toArrayNoClass(inst))); //approximation
-
-            int numInsts = dfts.length;
-            int numWindowsPerInst = dfts[0].length;
-            int totalNumWindows = numInsts*numWindowsPerInst;
-
-            breakpoints = new double[wordLength][alphabetSize]; 
-
-            for (int letter = 0; letter < wordLength; ++letter) { //for each dft coeff
-
-                //extract this column from all windows in all instances
-                double[] column = new double[totalNumWindows];
-                for (int inst = 0; inst < numInsts; ++inst)
-                    for (int window = 0; window < numWindowsPerInst; ++window) {
-                        //rounding dft coefficients to reduce noise
-                        column[(inst * numWindowsPerInst) + window] = Math.round(dfts[inst][window][letter]*100.0)/100.0;   
-                    }
-
-                //sort, and run through to find breakpoints for equi-depth bins
-                Arrays.sort(column);
-
-                double binIndex = 0;
-                double targetBinDepth = (double)totalNumWindows / (double)alphabetSize; 
-
-                for (int bp = 0; bp < alphabetSize-1; ++bp) {
-                    binIndex += targetBinDepth;
-                    breakpoints[letter][bp] = column[(int)binIndex];
-                }
-
-                breakpoints[letter][alphabetSize-1] = Double.MAX_VALUE; //last one can always = infinity
-            }
-
-            return breakpoints;
-        }
-
-        /**
-         * Builds a brand new boss bag from the passed fourier transformed data, rather than from
-         * looking up existing transforms from earlier builds (i.e. SFAWords). 
-         * 
-         * to be used e.g to transform new test instances
-         */
-        protected Bag createBagSingle(double[][] dfts) {
-            Bag bag = new Bag();
-            BitWord lastWord = new BitWord();
-
-            for (double[] d : dfts) {
-                BitWord word = createWord(d);
-                //add to bag, unless num reduction applies
-                if (numerosityReduction && word.equals(lastWord))
-                    continue;
-
-                Integer val = bag.get(word);
-                if (val == null)
-                    val = 0;
-                bag.put(word, ++val);   
-
-                lastWord = word;
-            }
-
-            return bag;
-        }
-
-        protected BitWord createWord(double[] dft) {
-            BitWord word = new BitWord(wordLength);
-            for (int l = 0; l < wordLength; ++l) //for each letter
-                for (int bp = 0; bp < alphabetSize; ++bp) //run through breakpoints until right one found
-                    if (dft[l] <= breakpoints[l][bp]) {
-                        word.push(bp); //add corresponding letter to word
-                        break;
-                    }
-
-            return word;
-        }
-
-        /**
-         * @return data of passed instance in a double array with the class value removed if present
-         */
-        protected static double[] toArrayNoClass(Instance inst) {
-            int length = inst.numAttributes();
-            if (inst.classIndex() >= 0)
-                --length;
-
-            double[] data = new double[length];
-
-            for (int i=0, j=0; i < inst.numAttributes(); ++i)
-                if (inst.classIndex() != i)
-                    data[j++] = inst.value(i);
-
-            return data;
-        }
-
-        /**
-         * @return BOSSTransform-ed bag, built using current parameters
-         */
-        public Bag BOSSTransform(Instance inst) {
-            double[][] mfts = performMFT(toArrayNoClass(inst)); //approximation     
-            Bag bag = createBagSingle(mfts); //discretisation/bagging
-            bag.setClassVal(inst.classValue());
-
-            return bag;
-        }
-
-        /**
-         * Shortens all bags in this BOSS instance (histograms) to the newWordLength, if wordlengths
-         * are same, instance is UNCHANGED
-         *
-         * @param newWordLength wordLength to shorten it to
-         * @return new boss classifier with newWordLength, or passed in classifier if wordlengths are same
-         */
-        public BOSSIndividual buildShortenedBags(int newWordLength) throws Exception {
-            if (newWordLength == wordLength) //case of first iteration of word length search in ensemble
-                return this;
-            if (newWordLength > wordLength)
-                throw new Exception("Cannot incrementally INCREASE word length, current:"+wordLength+", requested:"+newWordLength);
-            if (newWordLength < 2)
-                throw new Exception("Invalid wordlength requested, current:"+wordLength+", requested:"+newWordLength);
-
-            BOSSIndividual newBoss = new BOSSIndividual(this, newWordLength);
-
-            //build hists with new word length from SFA words, and copy over the class values of original insts
-            for (int i = 0; i < bags.size(); ++i) {
-                Bag newBag = createBagFromWords(newWordLength, SFAwords[i]);
-                newBag.setClassVal(bags.get(i).getClassVal());
-                newBoss.bags.add(newBag);
-            }
-
-            return newBoss;
-        }
-
-        /**
-         * Builds a bag from the set of words for a pre-transformed series of a given wordlength.
-         */
-        protected Bag createBagFromWords(int thisWordLength, BitWord[] words) {
-            Bag bag = new Bag();
-            BitWord lastWord = new BitWord();
-
-            for (BitWord w : words) {
-                BitWord word = new BitWord(w);
-                if (wordLength != thisWordLength)
-                    word.shorten(BitWord.MAX_LENGTH-thisWordLength);
-
-                //add to bag, unless num reduction applies
-                if (numerosityReduction && word.equals(lastWord))
-                    continue;
-
-                Integer val = bag.get(word);
-                if (val == null)
-                    val = 0;
-                bag.put(word, ++val);   
-
-                lastWord = word;
-            }
-
-            return bag;
-        }
-
-        protected BitWord[] createSFAwords(Instance inst) {
-            double[][] dfts = performMFT(toArrayNoClass(inst)); //approximation
-
-            System.out.println(Arrays.deepToString(dfts));
-
-            BitWord[] words = new BitWord[dfts.length];
-            for (int window = 0; window < dfts.length; ++window) 
-                words[window] = createWord(dfts[window]);//discretisation
-
-            return words;
-        }
-
-        @Override
-        public void buildClassifier(Instances data) throws Exception {
-            if (data.classIndex() != data.numAttributes()-1)
-                throw new Exception("BOSS_BuildClassifier: Class attribute not set as last attribute in dataset");
-
-            breakpoints = MCB(data); //breakpoints to be used for making sfa words for train AND test data
-            SFAwords = new BitWord[data.numInstances()][];
-            bags = new ArrayList<>(data.numInstances());
-            rand = new Random(seed);
-            numClasses = data.numClasses();
-
-            System.out.println(Arrays.deepToString(breakpoints));
-            System.out.println(data.firstInstance());
-
-            if (multiThread){
-                ex = Executors.newFixedThreadPool(numThreads);
-                ArrayList<TransformThread> threads = new ArrayList<>(data.numInstances());
-
-                for (int inst = 0; inst < data.numInstances(); ++inst) {
-                    TransformThread t = new TransformThread(inst, data.get(inst));
-                    threads.add(t);
-                    bags.add(null);
-                    ex.execute(t);
-                }
-
-                ex.shutdown();
-                while (!ex.isTerminated());
-
-                for (TransformThread t: threads){
-                    bags.set(t.i, t.bag);
-                }
-            }
-            else {
-                for (int inst = 0; inst < data.numInstances(); ++inst) {
-                    SFAwords[inst] = createSFAwords(data.get(inst));
-
-                    Bag bag = createBagFromWords(wordLength, SFAwords[inst]);
-                    bag.setClassVal(data.get(inst).classValue());
-                    bags.add(bag);
-                }
-                System.out.println(Arrays.toString(SFAwords[0]));
-            }
-
-            if (cleanAfterBuild) {
-                clean();
-            }
-        }
-
-        /**
-         * Computes BOSS distance between two bags d(test, train), is NON-SYMETRIC operation, ie d(a,b) != d(b,a).
-         * 
-         * Quits early if the dist-so-far is greater than bestDist (assumed dist is still the squared distance), and returns Double.MAX_VALUE
-         * 
-         * @return distance FROM instA TO instB, or Double.MAX_VALUE if it would be greater than bestDist
-         */
-        public double BOSSdistance(Bag instA, Bag instB, double bestDist) {
-            double dist = 0.0;
-
-            //find dist only from values in instA
-            for (Entry<BitWord, Integer> entry : instA.entrySet()) {
-                Integer valA = entry.getValue();
-                Integer valB = instB.get(entry.getKey());
-                if (valB == null)
-                    valB = 0;
-                dist += (valA-valB)*(valA-valB);
-
-                if (dist > bestDist)
-                    return Double.MAX_VALUE;
-            }
-
-            return dist;
-        }
-
-        @Override
-        public double classifyInstance(Instance instance) throws Exception{
-            BOSSIndividual.Bag testBag = BOSSTransform(instance);
-
-            //1NN BOSS distance
-            double bestDist = Double.MAX_VALUE;
-            double nn = -1;
-
-            for (int i = 0; i < bags.size(); ++i) {
-                double dist = BOSSdistance(testBag, bags.get(i), bestDist);
-
-                if (dist < bestDist) {
-                    bestDist = dist;
-                    nn = bags.get(i).getClassVal();
-                }
-            }
-
-            return nn;
-        }
-
-        /**
-         * Used within BOSSEnsemble as part of a leave-one-out crossvalidation, to skip having to rebuild
-         * the classifier every time (since the n histograms would be identical each time anyway), therefore this classifies
-         * the instance at the index passed while ignoring its own corresponding histogram
-         *
-         * @param testIndex index of instance to classify
-         * @return classification
-         */
-        public double classifyInstance(int testIndex) throws Exception{
-            BOSSIndividual.Bag testBag = bags.get(testIndex);
-
-            //1NN BOSS distance
-            double bestDist = Double.MAX_VALUE;
-            double nn = 0;
-
-            for (int i = 0; i < bags.size(); ++i) {
-                if (i == testIndex) //skip 'this' one, leave-one-out
-                    continue;
-
-                double dist = BOSSdistance(testBag, bags.get(i), bestDist);
-
-                if (dist < bestDist) {
-                    bestDist = dist;
-                    nn = bags.get(i).getClassVal();
-                }
-            }
-
-            return nn;
-        }
-
-        public class TestNearestNeighbourThread implements Runnable{
-            Instance inst;
-            double weight;
-            int series;
-            double nn = -1.0;
-
-            public TestNearestNeighbourThread(Instance inst, double weight, int series){
-                this.inst = inst;
-                this.series = series;
-                this.weight = weight;
-            }
-
-            @Override
-            public void run() {
-                BOSSIndividual.Bag testBag = BOSSTransform(inst);
-
-                //1NN BOSS distance
-                double bestDist = Double.MAX_VALUE;
-
-                for (int i = 0; i < bags.size(); ++i) {
-                    double dist = BOSSdistance(testBag, bags.get(i), bestDist);
-
-                    if (dist < bestDist) {
-                        bestDist = dist;
-                        nn = bags.get(i).getClassVal();
-                    }
-                }
-            }
-        }
-
-        public class TrainNearestNeighbourThread implements Runnable{
-            int testIndex;
-            double nn = -1.0;
-
-            public TrainNearestNeighbourThread(int testIndex){
-                this.testIndex = testIndex;
-            }
-
-            @Override
-            public void run() {
-                BOSSIndividual.Bag testBag = bags.get(testIndex);
-
-                //1NN BOSS distance
-                double bestDist = Double.MAX_VALUE;
-
-                for (int i = 0; i < bags.size(); ++i) {
-                    if (i == testIndex) //skip 'this' one, leave-one-out
-                        continue;
-
-                    double dist = BOSSdistance(testBag, bags.get(i), bestDist);
-
-                    if (dist < bestDist) {
-                        bestDist = dist;
-                        nn = bags.get(i).getClassVal();
-                    }
-                }
-            }
-        }
-
-        private class TransformThread implements Runnable{
-            int i;
-            Instance inst;
-            BOSSIndividual.Bag bag;
-
-            public TransformThread(int i, Instance inst){
-                this.i = i;
-                this.inst = inst;
-            }
-
-            @Override
-            public void run() {
-                SFAwords[i] = createSFAwords(inst);
-
-                bag = createBagFromWords(wordLength, SFAwords[i]);
-                bag.setClassVal(inst.classValue());
-            }
-        }
-    }
-=======
->>>>>>> 891db870
 }