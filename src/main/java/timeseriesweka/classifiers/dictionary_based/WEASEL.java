/*
 *   This program is free software: you can redistribute it and/or modify
 *   it under the terms of the GNU General Public License as published by
 *   the Free Software Foundation, either version 3 of the License, or
 *   (at your option) any later version.
 *
 *   This program is distributed in the hope that it will be useful,
 *   but WITHOUT ANY WARRANTY; without even the implied warranty of
 *   MERCHANTABILITY or FITNESS FOR A PARTICULAR PURPOSE.  See the
 *   GNU General Public License for more details.
 *
 *   You should have received a copy of the GNU General Public License
 *   along with this program.  If not, see <http://www.gnu.org/licenses/>.
 */
package timeseriesweka.classifiers.dictionary_based;

import com.carrotsearch.hppc.*;
import com.carrotsearch.hppc.cursors.DoubleIntCursor;
import com.carrotsearch.hppc.cursors.IntCursor;
<<<<<<< HEAD
import com.carrotsearch.hppc.cursors.LongDoubleCursor;
import com.carrotsearch.hppc.cursors.LongIntCursor;
import de.bwaldvogel.liblinear.*;
import edu.emory.mathcs.jtransforms.fft.DoubleFFT_1D;
import evaluation.evaluators.CrossValidationEvaluator;
import evaluation.storage.ClassifierResults;
import fileIO.OutFile;
import timeseriesweka.classifiers.AbstractClassifierWithTrainingInfo;
import timeseriesweka.classifiers.hybrids.cote.HiveCoteModule;
import utilities.ClassifierTools;
import utilities.TrainAccuracyEstimate;
=======
import com.carrotsearch.hppc.cursors.LongFloatCursor;
import com.carrotsearch.hppc.cursors.LongIntCursor;
import de.bwaldvogel.liblinear.*;
import edu.emory.mathcs.jtransforms.fft.DoubleFFT_1D;
import experiments.data.DatasetLoading;
import fileIO.OutFile;
import utilities.*;
>>>>>>> 59184108
import weka.classifiers.Classifier;
import weka.core.*;

import java.io.Serializable;
import java.util.*;
import java.util.concurrent.atomic.AtomicInteger;
<<<<<<< HEAD
=======
import timeseriesweka.classifiers.AbstractClassifierWithTrainingInfo;
import weka.core.TechnicalInformationHandler;
import timeseriesweka.classifiers.TrainAccuracyEstimator;
>>>>>>> 59184108

/**
 * WEASEL Classifier
 *
 * @author Patrick Schaefer
 *
 */
public class WEASEL extends AbstractClassifierWithTrainingInfo implements TrainAccuracyEstimator,TechnicalInformationHandler {

  public TechnicalInformation getTechnicalInformation() {
    TechnicalInformation 	result;
    result = new TechnicalInformation(TechnicalInformation.Type.ARTICLE);
    result.setValue(TechnicalInformation.Field.AUTHOR, "P. Schaefer, U. Leser");
    result.setValue(TechnicalInformation.Field.TITLE, "Fast and Accurate Time Series Classification with WEASEL");
    result.setValue(TechnicalInformation.Field.JOURNAL, "CIKM");
    result.setValue(TechnicalInformation.Field.YEAR, "2017");

    return result;
  }

  public WEASELModel classifier;

  // WEASEL model parameters
  protected final int maxS = 4;
  protected int minF = 4;
  protected int maxF = 6;
  protected static boolean[] NORMALIZATION = new boolean[]{true, false};

  // chi-squared test
  public static double chi = 0.1;

  // default liblinear parameters
  public static double bias = 1;
  public static double p = 0.1;
  public static int iterations = 5000;
  public static double c = 1;
  public static SolverType solverType = SolverType.L2R_LR_DUAL;

  //private double trainAcc = -1;

  public static int MIN_WINDOW_LENGTH = 2;
  public static int MAX_WINDOW_LENGTH = 350;

  // ten-fold cross validation
  private int folds = 10;

  private String trainCVPath="";
  private boolean trainCV=false;
  private int seed=0;
  boolean setSeed=false;

  @Override
  public void writeTrainEstimatesToFile(String outputPathAndName) {
    trainCVPath=outputPathAndName;
    trainCV=true;
  }

  @Override
  public void setFindTrainAccuracyEstimate(boolean setCV){
    trainCV=setCV;
  }

  @Override
  public ClassifierResults getTrainResults() {
    return trainResults;
  }

  public void setSeed(int s){
    seed = s;
    setSeed = true;
  }

  public static class WEASELModel {

    public WEASELModel(){}

    public WEASELModel(
        boolean normed,
        int features,
        WEASELTransform model,
        de.bwaldvogel.liblinear.Model linearModel
    ) {
      this.normed = normed;
      this.features = features;
      this.weasel = model;
      this.linearModel = linearModel;
    }
    public boolean normed;

    // the best number of Fourier values to be used
    public int features;

    // the trained WEASEL transformation
    public WEASELTransform weasel;

    // the trained liblinear classifier
    public de.bwaldvogel.liblinear.Model linearModel;
  }

  /**
   *
   */
  public WEASEL() {
    super();
  }

  public WEASEL(int s) {
    super();
    seed = s;
    setSeed = true;
  }

  @Override
  public String getParameters() {
    StringBuilder sb = new StringBuilder();
    sb.append(super.getParameters());
    sb.append(",maxF,").append(maxF).append(",minF,").append(minF);
    return sb.toString();
  }

  protected int getMax(Instances samples, int maxWindowSize) {
    int max = 0;

    for (Instance inst : samples) {
      max = Math.max(instanceLength(inst), max);
    }
    return Math.min(maxWindowSize,max);
  }

  public int[] getWindowLengths(final Instances samples, boolean norm) {
    int min = norm && MIN_WINDOW_LENGTH<=2? Math.max(3,MIN_WINDOW_LENGTH) : MIN_WINDOW_LENGTH;
    int max = getMax(samples, MAX_WINDOW_LENGTH);

    int[] wLengths = new int[max - min + 1];
    int a = 0;
    for (int w = min; w <= max; w+=1, a++) {
      wLengths[a] = w;
    }
    return Arrays.copyOfRange(wLengths, 0, a);
  }

  protected static double[] getLabels(final WEASELTransform.BagOfBigrams[] bagOfPatternsTestSamples) {
    double[] labels = new double[bagOfPatternsTestSamples.length];
    for (int i = 0; i < bagOfPatternsTestSamples.length; i++) {
      labels[i] = bagOfPatternsTestSamples[i].label;
    }
    return labels;
  }

  protected static Problem initLibLinearProblem(
      final WEASELTransform.BagOfBigrams[] bob,
      final WEASELTransform.Dictionary dict,
      final double bias) {
    Linear.resetRandom();
    Linear.disableDebugOutput();

    Problem problem = new Problem();
    problem.bias = bias;
    problem.y = getLabels(bob);

    final FeatureNode[][] features = initLibLinear(bob, dict);

    problem.n = dict.size() + 1;
    problem.l = features.length;
    problem.x = features;
    return problem;
  }

  protected static FeatureNode[][] initLibLinear(
      final WEASELTransform.BagOfBigrams[] bob,
      final WEASELTransform.Dictionary dict) {
    FeatureNode[][] featuresTrain = new FeatureNode[bob.length][];
    for (int j = 0; j < bob.length; j++) {
      WEASELTransform.BagOfBigrams bop = bob[j];
      ArrayList<FeatureNode> features = new ArrayList<>(bop.bob.size());
      for (LongIntCursor word : bop.bob) {
        if (word.value > 0) {
          features.add(new FeatureNode(dict.getWordChi(word.key), (word.value)));
        }
      }
      FeatureNode[] featuresArray = features.toArray(new FeatureNode[]{});
      Arrays.parallelSort(featuresArray, new Comparator<FeatureNode>() {
        public int compare(FeatureNode o1, FeatureNode o2) {
          return Integer.compare(o1.index, o2.index);
        }
      });
      featuresTrain[j] = featuresArray;
    }
    return featuresTrain;
  }

  private static void swap(int[] array, int idxA, int idxB) {
    int temp = array[idxA];
    array[idxA] = array[idxB];
    array[idxB] = temp;
  }

  @SuppressWarnings("static-access")
  protected static int trainLibLinear(
      final Problem prob, final SolverType solverType, double c,
      int iter, double p, int nr_fold) {
    final Parameter param = new Parameter(solverType, c, iter, p);

    ThreadLocal<Random> myRandom = new ThreadLocal<>();
    myRandom.set(new Random(1));
    Random random = myRandom.get();

    int k;
    final int l = prob.l;
    final int[] perm = new int[l];

    if (nr_fold > l) {
      nr_fold = l;
    }
    final int[] fold_start = new int[nr_fold + 1];

    for (k = 0; k < l; k++) {
      perm[k] = k;
    }
    for (k = 0; k < l; k++) {
      int j = k + random.nextInt(l - k);
      swap(perm, k, j);
    }
    for (k = 0; k <= nr_fold; k++) {
      fold_start[k] = k * l / nr_fold;
    }

    final AtomicInteger correct = new AtomicInteger(0);

    final int fold = nr_fold;
    Linear myLinear = new Linear();
    myLinear.disableDebugOutput();
    myLinear.resetRandom(); // reset random component of liblinear for reproducibility

    for (int i = 0; i < fold; i++) {
      int begin = fold_start[i];
      int end = fold_start[i + 1];
      int j, kk;
      Problem subprob = new Problem();

      subprob.bias = prob.bias;
      subprob.n = prob.n;
      subprob.l = l - (end - begin);
      subprob.x = new Feature[subprob.l][];
      subprob.y = new double[subprob.l];

      kk = 0;
      for (j = 0; j < begin; j++) {
        subprob.x[kk] = prob.x[perm[j]];
        subprob.y[kk] = prob.y[perm[j]];
        ++kk;
      }
      for (j = end; j < l; j++) {
        subprob.x[kk] = prob.x[perm[j]];
        subprob.y[kk] = prob.y[perm[j]];
        ++kk;
      }

      de.bwaldvogel.liblinear.Model submodel = myLinear.train(subprob, param);
      for (j = begin; j < end; j++) {
        correct.addAndGet(prob.y[perm[j]] == myLinear.predict(submodel, prob.x[perm[j]]) ? 1 : 0);
      }
    }
    return correct.get();
  }

  @Override
  public void buildClassifier(final Instances samples) throws Exception {
    long t1=System.currentTimeMillis();

    if(trainCV){
      int numFolds=setNumberOfFolds(samples);
      CrossValidationEvaluator cv = new CrossValidationEvaluator();
      if (setSeed) {
        cv.setSeed(seed);
      }
      cv.setNumFolds(numFolds);

      WEASEL weasel = new WEASEL();
      trainResults=cv.crossValidateWithStats(weasel,samples);
    }

    if (samples.classIndex() != samples.numAttributes()-1)
      throw new Exception("WEASEL_BuildClassifier: Class attribute not set as last attribute in dataset");

    try {
      int maxCorrect = -1;
      int bestF = -1;
      boolean bestNorm = false;

      optimize:
      for (final boolean mean : NORMALIZATION) {
        int[] windowLengths = getWindowLengths(samples, mean);
        WEASELTransform model = new WEASELTransform(maxF, maxS, windowLengths, mean);
        int[][][] words = model.createWords(samples);

        for (int f = minF; f <= maxF; f += 2) {
          model.dict.reset();

          final WEASELTransform.BagOfBigrams[] bop = new WEASELTransform.BagOfBigrams[samples.size()];
          final int ff = f;

          for (int w = 0; w < model.windowLengths.length; w++) {
            WEASELTransform.BagOfBigrams[] bobForOneWindow = fitOneWindow(
                samples,
                model.windowLengths, mean,
                words[w], ff, w);
            mergeBobs(bop, bobForOneWindow);
          }

          // train liblinear
          final Problem problem = initLibLinearProblem(bop, model.dict, bias);
          int correct = trainLibLinear(problem, solverType, c, iterations, p, folds);

          if (correct > maxCorrect) {
            maxCorrect = correct;
            bestF = f;
            bestNorm = mean;
          }
          if (correct == samples.numInstances()) {
            break optimize;
          }
        }
      }

      // obtain the final matrix
      int[] windowLengths = getWindowLengths(samples, bestNorm);
      WEASELTransform model = new WEASELTransform(maxF, maxS, windowLengths, bestNorm);

      final WEASELTransform.BagOfBigrams[] bop = new WEASELTransform.BagOfBigrams[samples.size()];
      for (int w = 0; w < model.windowLengths.length; w++) {
        int[][] words = model.createWords(samples, w);
        WEASELTransform.BagOfBigrams[] bobForOneWindow = fitOneWindow(
            samples,
            model.windowLengths, bestNorm,
            words, bestF, w);
        mergeBobs(bop, bobForOneWindow);
      }

      // train liblinear
      Problem problem = initLibLinearProblem(bop, model.dict, bias);
      de.bwaldvogel.liblinear.Model linearModel = Linear.train(problem, new Parameter(solverType, c, iterations, p));

      this.classifier = new WEASELModel(
          bestNorm,
          bestF,
          model,
          linearModel
      );

    } catch (Exception e) {
      e.printStackTrace();
    }

    long t2=System.currentTimeMillis();
    trainResults.setBuildTime(t2-t1);

    if(trainCVPath!=""){
      OutFile of=new OutFile(trainCVPath);
      of.writeLine(samples.relationName()+",TSF,train");
      of.writeLine(getParameters());
      of.writeLine(trainResults.getAcc()+"");
      double[] trueClassVals,predClassVals;
      trueClassVals=trainResults.getTrueClassValsAsArray();
      predClassVals=trainResults.getPredClassValsAsArray();
      for(int i=0;i<samples.numInstances();i++){
        //Basic sanity check
        if(samples.instance(i).classValue()!=trueClassVals[i]){
          throw new Exception("ERROR in TSF cross validation, class mismatch!");
        }
        of.writeString((int)trueClassVals[i]+","+(int)predClassVals[i]+",");
        for(double d:trainResults.getProbabilityDistribution(i))
          of.writeString(","+d);
        of.writeString("\n");
      }
    }
  }

  private WEASELTransform.BagOfBigrams[] fitOneWindow(
      Instances samples,
      int[] windowLengths, boolean mean,
      int[][] word, int f, int w) {
    WEASELTransform modelForWindow = new WEASELTransform(f, maxS, windowLengths, mean);
    WEASELTransform.BagOfBigrams[] bopForWindow = modelForWindow.createBagOfPatterns(word, samples, w, f);
    modelForWindow.trainChiSquared(bopForWindow, chi);
    return bopForWindow;
  }

  private synchronized void mergeBobs(
      WEASELTransform.BagOfBigrams[] bop,
      WEASELTransform.BagOfBigrams[] bopForWindow) {
    for (int i = 0; i < bop.length; i++) {
      if (bop[i]==null) {
        bop[i] = bopForWindow[i];
      }
      else {
        bop[i].bob.putAll(bopForWindow[i].bob);
      }
    }
  }


  @Override
  public double classifyInstance(Instance instance) throws Exception {
    // iterate each sample to classify
    final WEASELTransform.BagOfBigrams[] bagTest = new WEASELTransform.BagOfBigrams[1];
    for (int w = 0; w < classifier.weasel.windowLengths.length; w++) {
      int[] wordsTest = classifier.weasel.createWords(instance, w);
      WEASELTransform.BagOfBigrams[] bopForWindow =
          new WEASELTransform.BagOfBigrams[]{classifier.weasel.createBagOfPatterns(wordsTest, instance, w, classifier.features)};
      classifier.weasel.dict.filterChiSquared(bopForWindow);
      mergeBobs(bagTest, bopForWindow);
    }

    FeatureNode[][] features = initLibLinear(bagTest, classifier.weasel.dict);
    return Linear.predict(classifier.linearModel, features[0]);
  }

  @Override
  public double[] distributionForInstance(Instance instance) throws Exception {
    double[] classHist = new double[instance.numClasses()];

    // iterate each sample to classify
    final WEASELTransform.BagOfBigrams[] bagTest = new WEASELTransform.BagOfBigrams[1];
    for (int w = 0; w < classifier.weasel.windowLengths.length; w++) {
      int[] wordsTest = classifier.weasel.createWords(instance, w);
      WEASELTransform.BagOfBigrams[] bopForWindow =
          new WEASELTransform.BagOfBigrams[]{classifier.weasel.createBagOfPatterns(wordsTest, instance, w, classifier.features)};
      classifier.weasel.dict.filterChiSquared(bopForWindow);
      mergeBobs(bagTest, bopForWindow);
    }

    FeatureNode[][] features = initLibLinear(bagTest, classifier.weasel.dict);
    double[] probabilities = new double[classifier.linearModel.getNrClass()];
    Linear.predictProbability(classifier.linearModel, features[0], probabilities);

    // TODO do we have to remap classes to indices???
    for (int i = 0; i < classifier.linearModel.getLabels().length; i++) {
      classHist[classifier.linearModel.getLabels()[i]] = probabilities[i];
    }
    return classHist;
  }


  @Override
  public double getTrainAcc() {
    return 0;
  }

  @Override
  public double[] getTrainPreds() {
    return new double[0];
  }

  @Override
  public Capabilities getCapabilities() {
    throw new UnsupportedOperationException("Not supported yet."); //To change body of generated methods, choose Tools | Templates.
  }

  /**
   * @return data of passed instance in a double array with the class value removed if present
   */
  protected static double[] toArrayNoClass(Instance inst) {
    int length = inst.numAttributes();
    if (inst.classIndex() >= 0)
      --length;

    double[] data = new double[length];

    for (int i=0, j=0; i < inst.numAttributes(); ++i)
      if (inst.classIndex() != i)
        data[j++] = inst.value(i);

    return data;
  }


  protected static int instanceLength(Instance inst) {
    int length = inst.numAttributes();
    if (inst.classIndex() >= 0)
      --length;

    return length;
  }

  protected static int binlog(int bits) {
    int log = 0;
    if ((bits & 0xffff0000) != 0) {
      bits >>>= 16;
      log = 16;
    }
    if (bits >= 256) {
      bits >>>= 8;
      log += 8;
    }
    if (bits >= 16) {
      bits >>>= 4;
      log += 4;
    }
    if (bits >= 4) {
      bits >>>= 2;
      log += 2;
    }
    return log + (bits >>> 1);
  }


  /**
   * WEASEL classifier to be used with known parameters, for boss with parameter search, use BOSSEnsemble.
   *
   * Current implementation of BitWord as of 07/11/2016 only supports alphabetsize of 4, which is the expected value
   * as defined in the paper
   *
   * Params:
   *
   * @author Patrick Schaefer
   */
  public static class WEASELTransform {

    public int alphabetSize;
    public int maxF;

    public int[] windowLengths;
    public boolean normMean;
    public SFASupervised[] signature;
    public Dictionary dict;

    /**
     * The WEASEL-model: a histogram of SFA word and bi-gram frequencies
     */
    public static class BagOfBigrams {
      public LongIntHashMap bob;
      public Double label;

      public BagOfBigrams(int size, Double label) {
        this.bob = new LongIntHashMap(size);
        this.label = label;
      }
    }

    /**
     * A dictionary that maps each SFA word to an integer.
     * <p>
     * Condenses the SFA word space.
     */
    public static class Dictionary {
      public LongIntHashMap dictChi;

      public Dictionary() {
        this.dictChi = new LongIntHashMap();
      }

      public void reset() {
        this.dictChi = new LongIntHashMap();
      }

      public int getWordChi(long word) {
        int index = 0;
        if ((index = this.dictChi.indexOf(word)) > -1) {
          return this.dictChi.indexGet(index);
        } else {
          int newWord = this.dictChi.size() + 1;
          this.dictChi.put(word, newWord);
          return newWord;
        }
      }

      public int size() {
        return this.dictChi.size();
      }

      public void filterChiSquared(final BagOfBigrams[] bagOfPatterns) {
        for (int j = 0; j < bagOfPatterns.length; j++) {
          LongIntHashMap oldMap = bagOfPatterns[j].bob;
          bagOfPatterns[j].bob = new LongIntHashMap();
          for (LongIntCursor word : oldMap) {
            if (this.dictChi.containsKey(word.key) && word.value > 0) {
              bagOfPatterns[j].bob.put(word.key, word.value);
            }
          }
        }
      }
    }

    public WEASELTransform( int maxF, int maxS,
                            int[] windowLengths, boolean normMean) {
      this.maxF = maxF;
      this.alphabetSize = maxS;
      this.windowLengths = windowLengths;
      this.normMean = normMean;
      this.dict = new Dictionary();
      this.signature = new SFASupervised[windowLengths.length];
    }

    /**
     * Create SFA words and bigrams for all samples
     *
     * @param samples
     * @return
     */
    public int[][][] createWords(final Instances samples) {
      // create bag of words for each window queryLength
      final int[][][] words = new int[this.windowLengths.length][samples.numInstances()][];
      for (int w = 0; w < this.windowLengths.length; w++) {
        words[w] = createWords(samples, w);
      };
      return words;
    }

    /**
     * Create SFA words and bigrams for a single sample
     *
     * @param sample
     * @return
     */
    public int[][] createWords(final Instance sample) {
      // create bag of words for each window queryLength
      final int[][] words = new int[this.windowLengths.length][];
      for (int w = 0; w < windowLengths.length; w++) {
        words[w] = createWords(sample, w);
      };
      return words;
    }

    /**
     * Create SFA words and bigrams for all samples
     *
     * @param samples
     * @return
     */
    protected int[][] createWords(final Instances samples, final int index) {

      // SFA quantization
      if (this.signature[index] == null) {
        this.signature[index] = new SFASupervised();
        this.signature[index].fitWindowing(
            samples, this.windowLengths[index], this.maxF, this.alphabetSize, this.normMean);
      }

      // create words
      final int[][] words = new int[samples.numInstances()][];
      for (int i = 0; i < samples.numInstances(); i++) {
        words[i] = createWords(samples.get(i), index);
      }

      return words;
    }

    /**
     * Create SFA words and bigrams for a single sample
     *
     * @param sample
     * @return
     */
    private int[] createWords(final Instance sample, final int index) {
      // create words
      if (instanceLength(sample) >= this.windowLengths[index]) {
        return this.signature[index].transformWindowingInt(sample, this.maxF);
      } else {
        return new int[]{};
      }
    }

    /**
     * Implementation based on:
     * https://github.com/scikit-learn/scikit-learn/blob/c957249/sklearn/feature_selection/univariate_selection.py#L170
     */
<<<<<<< HEAD
    public void trainChiSquared(final BagOfBigrams[] bob, double p_limit) {
      // Chi2 Test
      LongIntHashMap featureCount = new LongIntHashMap(bob[0].bob.size());
      DoubleIntHashMap classProb = new DoubleIntHashMap(10);
      DoubleObjectHashMap<LongIntHashMap> observed = new DoubleObjectHashMap<>();

      // count number of samples with this word
      for (BagOfBigrams bagOfPattern : bob) {
        double label = bagOfPattern.label;

        int index = -1;
        LongIntHashMap obs = null;
        if ((index = observed.indexOf(label)) > -1) {
          obs = observed.indexGet(index);
        } else {
          obs = new LongIntHashMap();
          observed.put(label, obs);
        }

=======
    public void trainChiSquared(final BagOfBigrams[] bob, double chi_limit) {
      // Chi2 Test
      LongIntHashMap featureCount = new LongIntHashMap(bob[0].bob.size());
      LongFloatHashMap classProb = new LongFloatHashMap(10);
      LongIntHashMap observed = new LongIntHashMap(bob[0].bob.size());

      // count number of samples with this word
      for (BagOfBigrams bagOfPattern : bob) {
        long label = bagOfPattern.label.longValue();
>>>>>>> 59184108
        for (LongIntCursor word : bagOfPattern.bob) {
          if (word.value > 0) {
            featureCount.putOrAdd(word.key, 1,1); //word.value, word.value);

            // count observations per class for this feature
            obs.putOrAdd(word.key, 1,1); //word.value, word.value);
          }
        }
      }

      // samples per class
      for (BagOfBigrams bagOfPattern : bob) {
        double label = bagOfPattern.label;
        classProb.putOrAdd(label, 1, 1);
      }

<<<<<<< HEAD
      // p_value-squared: observed minus expected occurrence
      LongDoubleHashMap chiSquareSum = new LongDoubleHashMap(featureCount.size());

      for (DoubleIntCursor prob : classProb) {
        double p = ((double)prob.value) / bob.length;
        LongIntHashMap obs = observed.get(prob.key);

        for (LongIntCursor feature : featureCount) {
          double expected = p * feature.value;

          double chi = obs.get(feature.key) - expected;
          double newChi = chi * chi / expected;

          if (newChi > 0) {
            // build the sum among p_value-values of all classes
            chiSquareSum.putOrAdd(feature.key, newChi, newChi);
          }
        }
      }

      LongHashSet chiSquare = new LongHashSet(featureCount.size());
      ArrayList<PValueKey> values = new ArrayList<PValueKey>(featureCount.size());

      for (LongDoubleCursor feature : chiSquareSum) {
        double newChi = feature.value;
        double pvalue = Statistics.chiSquaredProbability(newChi, classProb.keys().size()-1);

        if (pvalue <= p_limit) {
          chiSquare.add(feature.key);
          values.add(new PValueKey(pvalue, feature.key));
        }
      }

      // limit number of features per window size to avoid excessive features
      int limit = 100;
      if (values.size() > limit) {
        // sort by p_value-squared value
        Collections.sort(values, new Comparator<PValueKey>() {
          @Override
          public int compare(PValueKey o1, PValueKey o2) {
            int comp = Double.compare(o1.pvalue, o2.pvalue);
            if (comp != 0) { // tie breaker
              return comp;
            }
            return Long.compare(o1.key, o2.key);
          }
        });

        chiSquare.clear();

        // use 100 unigrams and 100 bigrams
        int countUnigram = 0;
        int countBigram = 0;
        for (int i = 0; i < values.size(); i++) {
          // bigram?
          long val = values.get(i).key;
          if (val > (1l << 32) && countBigram < limit) {
            chiSquare.add(val);
            countBigram++;
          }
          // unigram?
          else if (val < (1l << 32) && countUnigram < limit){
            chiSquare.add(val);
            countUnigram++;
          }
=======
      // chi-squared: observed minus expected occurrence
      LongHashSet chiSquare = new LongHashSet(featureCount.size());
      for (LongFloatCursor prob : classProb) {
        prob.value /= bob.length; // (float) frequencies.get(prob.key);

        for (LongIntCursor feature : featureCount) {
          long key = prob.key << 32 | feature.key;
          float expected = prob.value * feature.value;
>>>>>>> 59184108

          if (countUnigram >= limit && countBigram >= limit) {
            break;
          }
        }
      }

      // remove values
      for (int j = 0; j < bob.length; j++) {
<<<<<<< HEAD
        LongIntHashMap oldMap = bob[j].bob;
        bob[j].bob = new LongIntHashMap();
        for (LongIntCursor cursor : oldMap) {
          if (chiSquare.contains(cursor.key)) {
            bob[j].bob.put(cursor.key, cursor.value);
=======
        for (LongIntCursor cursor : bob[j].bob) {
          if (!chiSquare.contains(cursor.key)) {
            bob[j].bob.values[cursor.index] = 0;
>>>>>>> 59184108
          }
        }
        oldMap.clear();
      }
    }

    static class PValueKey {
      public double pvalue;
      public long key;

      public PValueKey(double pvalue, long key) {
        this.pvalue = pvalue;
        this.key = key;
      }

<<<<<<< HEAD
      @Override
      public String toString() {
        return "" + this.pvalue + ":" + this.key;
      }
=======
      // chi-squared reduces keys substantially => remap
      //this.dict.remap(bob);
>>>>>>> 59184108
    }

    /**
     * Create words and bi-grams for all window lengths
     */
    public BagOfBigrams createBagOfPatterns(
        final int[] words,
        final Instance sample,
        final int w,    // index of used windowSize
        final int wordLength) {
      BagOfBigrams bagOfPatterns = new BagOfBigrams(words.length * 2, sample.classValue());

      final byte usedBits = (byte) binlog(this.alphabetSize);
      final long mask = (1L << (usedBits * wordLength)) - 1L;
      int highestBit = binlog(Integer.highestOneBit(MAX_WINDOW_LENGTH))+1;

      // create subsequences
      for (int offset = 0; offset < words.length; offset++) {
        long word = (words[offset] & mask) << highestBit | (long) w;
        bagOfPatterns.bob.putOrAdd(word, 1, 1);

        // add 2 grams
        if (offset - this.windowLengths[w] >= 0) {
          long prevWord = (words[offset - this.windowLengths[w]] & mask);
<<<<<<< HEAD
          if (prevWord != 0) {
            long newWord = (prevWord << 32 | word);
            bagOfPatterns.bob.putOrAdd(newWord, 1, 1);
          }
=======
          long newWord = (prevWord << 32 | word ) << highestBit | (long) w;
          bagOfPatterns.bob.putOrAdd(newWord, 1, 1);
>>>>>>> 59184108
        }
      }
      return bagOfPatterns;
    }

    /**
     * Create words and bi-grams for all window lengths
     */
    public BagOfBigrams[] createBagOfPatterns(
        final int[][] wordsForWindowLength,
        final Instances samples,
        final int w,    // index of used windowSize
        final int wordLength) {
      BagOfBigrams[] bagOfPatterns = new BagOfBigrams[samples.size()];

      final byte usedBits = (byte) binlog(this.alphabetSize);
      final long mask = (1L << (usedBits * wordLength)) - 1L;
      int highestBit = binlog(Integer.highestOneBit(MAX_WINDOW_LENGTH))+1;

      // iterate all samples
      // and create a bag of pattern
      for (int j = 0; j < samples.size(); j++) {
        bagOfPatterns[j] = new BagOfBigrams(wordsForWindowLength[j].length * 2, samples.get(j).classValue());

        // create subsequences
        for (int offset = 0; offset < wordsForWindowLength[j].length; offset++) {
          long word = (wordsForWindowLength[j][offset] & mask) << highestBit | (long) w;
          bagOfPatterns[j].bob.putOrAdd(word, 1, 1);

          // add 2 grams
          if (offset - this.windowLengths[w] >= 0) {
            long prevWord = (wordsForWindowLength[j][offset - this.windowLengths[w]] & mask);
<<<<<<< HEAD
            if (prevWord != 0) {
              long newWord = (prevWord << 32 | word);
              bagOfPatterns[j].bob.putOrAdd(newWord, 1, 1);
            }
=======
            long newWord = (prevWord << 32 | word)  << highestBit | (long) w;
            bagOfPatterns[j].bob.putOrAdd(newWord, 1, 1);
>>>>>>> 59184108
          }
        }
      }

      return bagOfPatterns;
    }
  }

  /**
   * SFA using the ANOVA F-statistic to determine the best Fourier coefficients
   * (those that best separate between class labels) as opposed to using the first
   * ones.
   */
  public static class SFASupervised {
    // distribution of Fourier values
    public transient ArrayList<ValueLabel>[] orderLine;

    public int[] bestValues;

    public int alphabetSize = 256;
    public byte neededBits = (byte) binlog(this.alphabetSize);
    public int wordLength = 0;
    public boolean initialized = false;

    public int maxWordLength;

    // The Momentary Fourier Transform
    public MFT transformation;

    // use binning / bucketing
    public double[][] bins;

    public SFASupervised() {
    }

    @SuppressWarnings("unchecked")
    private void init(int l, int alphabetSize) {
      this.wordLength = l;
      this.maxWordLength = l;
      this.alphabetSize = alphabetSize;
      this.initialized = true;

      // l-dimensional bins
      this.alphabetSize = alphabetSize;
      this.neededBits = (byte) binlog(alphabetSize);

      this.bins = new double[l][alphabetSize - 1];
      for (double[] row : this.bins) {
        Arrays.fill(row, Double.MAX_VALUE);
      }

      this.orderLine = new ArrayList[l];
      for (int i = 0; i < this.orderLine.length; i++) {
        this.orderLine[i] = new ArrayList<>();
      }
    }

    class ValueLabel {
      public double value;
      public double label;

      public ValueLabel(double key, Double label) {
        this.value = key;
        this.label = label != null? label : 0;
      }

      @Override
      public String toString() {
        return "" + this.value + ":" + this.label;
      }
    }

    /**
     * Extracts sliding windows from the time series and trains SFA based on the sliding windows.
     * At the end of this call, the quantization bins are set.
     *
     * @param timeSeries   A set of samples
     * @param windowLength The queryLength of each sliding window
     * @param wordLength   the SFA word-queryLength
     * @param symbols      the SFA alphabet size
     * @param normMean     if set, the mean is subtracted from each sliding window
     */
    public void fitWindowing(Instances timeSeries, int windowLength, int wordLength, int symbols, boolean normMean) {
      this.transformation = new MFT(windowLength, normMean);

      ArrayList<double[]> sa = new ArrayList<>(timeSeries.numInstances());
      ArrayList<Double> labels = new ArrayList<>(timeSeries.numInstances());

      for (Instance t : timeSeries) {
        for (double[] data : getDisjointSequences(t, windowLength, normMean)) {
          sa.add(data);
          labels.add(t.classValue());
        }
      }

      double[][] allSamples = new double[sa.size()][];
      double[] allLabels = new double[sa.size()];
      for (int i = 0; i < sa.size(); i++) {
        allSamples[i] = sa.get(i);
        allLabels[i] = labels.get(i);
      }

      fitTransform(allSamples, allLabels, wordLength, symbols, normMean);
    }

    /**
     * Extracts disjoint subsequences
     */
    public double[][] getDisjointSequences(Instance t, int windowSize, boolean normMean) {

      // extract subsequences
      int amount = instanceLength(t) / windowSize;
      double[][] subsequences = new double[amount][windowSize];

      double[] data = toArrayNoClass(t);
      for (int i = 0; i < amount; i++) {
        double[] subsequenceData = new double[windowSize];
        System.arraycopy(data, i * windowSize, subsequenceData, 0, windowSize);
        subsequences[i] = z_norm(subsequenceData, normMean);
      }

      return subsequences;
    }

    public double[] z_norm(double[] data, boolean normMean) {
      double mean = 0.0;
      double stddev = 0;

      // get mean +stddev values
      double var = 0;
      for (double value : data) {
        mean += value;
        var += value * value;

      }
      mean /= (double) data.length;

      double norm = 1.0 / ((double) data.length);
      double buf = norm * var - mean * mean;
      if (buf > 0) {
        stddev = Math.sqrt(buf);
      }

      double inverseStddev = (stddev != 0) ? 1.0 / stddev : 1.0;
      if (normMean) {
        for (int i = 0; i < data.length; i++) {
          data[i] = (data[i] - mean) * inverseStddev;
        }
      } else if (inverseStddev != 1.0) {
        for (int i = 0; i < data.length; i++) {
          data[i] *= inverseStddev;
        }
      }
      return data;
    }

    protected double entropy(ObjectIntHashMap<Double> frequency, double total) {
      double entropy = 0;
      double log2 = 1.0 / Math.log(2.0);
      for (IntCursor element : frequency.values()) {
        double p = element.value / total;
        if (p > 0) {
          entropy -= p * Math.log(p) * log2;
        }
      }
      return entropy;
    }

    protected double calculateInformationGain(
        ObjectIntHashMap<Double> cIn, ObjectIntHashMap<Double> cOut,
        double class_entropy,
        double total_c_in,
        double total) {
      double total_c_out = (total - total_c_in);
      return class_entropy
          - total_c_in / total * entropy(cIn, total_c_in)
          - total_c_out / total * entropy(cOut, total_c_out);
    }

    protected void findBestSplit(
        List<ValueLabel> element,
        int start,
        int end,
        int remainingSymbols,
        List<Integer> splitPoints
    ) {

      double bestGain = -1;
      int bestPos = -1;

      // class entropy
      int total = end - start;
      ObjectIntHashMap<Double> cIn = new ObjectIntHashMap<>();
      ObjectIntHashMap<Double> cOut = new ObjectIntHashMap<>();
      for (int pos = start; pos < end; pos++) {
        cOut.putOrAdd(element.get(pos).label, 1, 1);
      }
      double class_entropy = entropy(cOut, total);

      int i = start;
      Double lastLabel = element.get(i).label;
      i += moveElement(element, cIn, cOut, start);

      for (int split = start + 1; split < end - 1; split++) {
        Double label = element.get(i).label;
        i += moveElement(element, cIn, cOut, split);

        // only inspect changes of the label
        if (!label.equals(lastLabel)) {
          double gain = calculateInformationGain(cIn, cOut, class_entropy, i, total);
          gain = Math.round(gain * 1000.0) / 1000.0; // round for 4 decimal places

          if (gain >= bestGain) {
            bestPos = split;
            bestGain = gain;
          }
        }
        lastLabel = label;
      }

      if (bestPos > -1) {
        splitPoints.add(bestPos);

        // recursive split
        remainingSymbols = remainingSymbols / 2;
        if (remainingSymbols > 1) {
          if (bestPos - start > 2 && end - bestPos > 2) { // enough data points?
            findBestSplit(element, start, bestPos, remainingSymbols, splitPoints);
            findBestSplit(element, bestPos, end, remainingSymbols, splitPoints);
          } else if (end - bestPos > 4) { // enough data points?
            findBestSplit(element, bestPos, (end - bestPos) / 2, remainingSymbols, splitPoints);
            findBestSplit(element, (end - bestPos) / 2, end, remainingSymbols, splitPoints);
          } else if (bestPos - start > 4) { // enough data points?
            findBestSplit(element, start, (bestPos - start) / 2, remainingSymbols, splitPoints);
            findBestSplit(element, (bestPos - start) / 2, end, remainingSymbols, splitPoints);
          }
        }
      }
    }

    protected int moveElement(
        List<ValueLabel> element,
        ObjectIntHashMap<Double> cIn, ObjectIntHashMap<Double> cOut,
        int pos) {
      cIn.putOrAdd(element.get(pos).label, 1, 1);
      cOut.putOrAdd(element.get(pos).label, -1, -1);
      return 1;
    }

    protected int getMaxLength(double[][] samples) {
      int length = 0;
      for (int i = 0; i < samples.length; i++) {
        length = Math.max(samples[i].length, length);
      }
      return length;
    }

    /**
     * Same as fitTransformDouble but returns the SFA words instead of the Fourier
     * transformed time series.
     */
    public short[][] fitTransform(double[][] samples, double[] labels, int wordLength, int symbols, boolean normMean) {
      int length = getMaxLength(samples);
      double[][] transformedSignal = fitTransformDouble(samples, labels, length, symbols, normMean);

      Indices<Double>[] best = calcBestCoefficients(samples, labels, transformedSignal);

      // use best coefficients (the ones with largest f-value)
      this.bestValues = new int[Math.min(best.length, wordLength)];
      this.maxWordLength = 0;
      for (int i = 0; i < this.bestValues.length; i++) {
        this.bestValues[i] = best[i].index;
        this.maxWordLength = Math.max(best[i].index + 1, this.maxWordLength);
      }

      // make sure it is an even number
      this.maxWordLength += this.maxWordLength % 2;

      return transform(samples, labels, transformedSignal);
    }

    public double[][] fitTransformDouble(double[][] samples, double[] labels, int wordLength, int symbols, boolean normMean) {
      if (!this.initialized) {
        init(wordLength, symbols);

        if (this.transformation == null) {
          this.transformation = new MFT(samples[0].length, normMean);
        }
      }

      double[][] transformedSamples = fillOrderline(samples, labels, wordLength);

      divideHistogramInformationGain();
      this.orderLine = null;

      return transformedSamples;
    }

    /**
     * Use information-gain to divide the orderline
     */
    protected void divideHistogramInformationGain() {
      // for each Fourier coefficient: split using maximal information gain
      for (int i = 0; i < this.orderLine.length; i++) {
        List<ValueLabel> element = this.orderLine[i];
        if (!element.isEmpty()) {
          ArrayList<Integer> splitPoints = new ArrayList<>();
          findBestSplit(element, 0, element.size(), this.alphabetSize, splitPoints);

          Collections.sort(splitPoints);

          // apply the split
          for (int j = 0; j < splitPoints.size(); j++) {
            double value = element.get(splitPoints.get(j) + 1).value;
            //          double value = (element.get(splitPoints.get(j)).value + element.get(splitPoints.get(j)+1).value)/2.0;
            this.bins[i][j] = value;
          }
        }
      }
    }

    /**
     * calculate ANOVA F-stat
     * compare : https://github.com/scikit-learn/scikit-learn/blob/c957249/sklearn/feature_selection/univariate_selection.py#L121
     *
     * @param transformedSignal
     * @return
     */
    public static Indices<Double>[] calcBestCoefficients(
        double[][] samples,
        double[] labels,
        double[][] transformedSignal) {
      HashMap<Double, ArrayList<double[]>> classes = new HashMap<>();
      for (int i = 0; i < samples.length; i++) {
        ArrayList<double[]> allTs = classes.get(labels[i]);
        if (allTs == null) {
          allTs = new ArrayList<>();
          classes.put(labels[i], allTs);
        }
        allTs.add(transformedSignal[i]);
      }

      double nSamples = transformedSignal.length;
      double nClasses = classes.keySet().size();

//    int length = 0;
//    for (int i = 0; i < transformedSignal.length; i++) {
//      length = Math.max(transformedSignal[i].length, length);
//    }
      int length = (transformedSignal != null && transformedSignal.length > 0) ? transformedSignal[0].length : 0;

      double[] f = getFoneway(length, classes, nSamples, nClasses);

      // sort by largest f-value
      @SuppressWarnings("unchecked")
      List<Indices<Double>> best = new ArrayList<>(f.length);
      for (int i = 0; i < f.length; i++) {
        if (!Double.isNaN(f[i])) {
          best.add(new Indices<>(i, f[i]));
        }
      }
      Collections.sort(best);
      return best.toArray(new Indices[]{});
    }

    /**
     * Fills data in the orderline
     *
     * @param samples A set of samples
     */
    protected double[][] fillOrderline(double[][] samples, double[] labels, int l) {
      double[][] transformedSamples = new double[samples.length][];

      for (int i = 0; i < samples.length; i++) {
        // z-normalization
        z_norm(samples[i], true); // TODO needed here?

        // approximation
        transformedSamples[i] = this.transformation.transform(samples[i], l);

        for (int j = 0; j < transformedSamples[i].length; j++) {
          // round to 2 decimal places to reduce noise
          double value = Math.round(transformedSamples[i][j] * 100.0) / 100.0;
          this.orderLine[j].add(new ValueLabel(value, labels[i]));
        }
      }

      // Sort ascending by value
      for (List<ValueLabel> element : this.orderLine) {
        Collections.sort(element, new Comparator<ValueLabel>() {
          @Override
          public int compare(ValueLabel o1, ValueLabel o2) {
            int comp = Double.compare(o1.value, o2.value);
            if (comp != 0) {
              return comp;
            }
            return Double.compare(o1.label,o2.label);
          }
        });
      }

      return transformedSamples;
    }

    /**
     * The one-way ANOVA tests the null hypothesis that 2 or more groups have
     * the same population mean. The test is applied to samples from two or
     * more groups, possibly with differing sizes.
     *
     * @param length
     * @param classes
     * @param nSamples
     * @param nClasses
     * @return
     */
    public static double[] getFoneway(
        int length,
        Map<Double, ArrayList<double[]>> classes,
        double nSamples,
        double nClasses) {
      double[] ss_alldata = new double[length];
      HashMap<Double, double[]> sums_args = new HashMap<>();

      for (Map.Entry<Double, ArrayList<double[]>> allTs : classes.entrySet()) {

        double[] sums = new double[ss_alldata.length];
        sums_args.put(allTs.getKey(), sums);

        for (double[] ts : allTs.getValue()) {
          for (int i = 0; i < ts.length; i++) {
            ss_alldata[i] += ts[i] * ts[i];
            sums[i] += ts[i];
          }
        }
      }

      double[] square_of_sums_alldata = new double[ss_alldata.length];
      Map<Double, double[]> square_of_sums_args = new HashMap<>();
      for (Map.Entry<Double, double[]> sums : sums_args.entrySet()) {
        for (int i = 0; i < sums.getValue().length; i++) {
          square_of_sums_alldata[i] += sums.getValue()[i];
        }

        double[] squares = new double[sums.getValue().length];
        square_of_sums_args.put(sums.getKey(), squares);
        for (int i = 0; i < sums.getValue().length; i++) {
          squares[i] += sums.getValue()[i] * sums.getValue()[i];
        }
      }

      for (int i = 0; i < square_of_sums_alldata.length; i++) {
        square_of_sums_alldata[i] *= square_of_sums_alldata[i];
      }

      double[] sstot = new double[ss_alldata.length];
      for (int i = 0; i < sstot.length; i++) {
        sstot[i] = ss_alldata[i] - square_of_sums_alldata[i] / nSamples;
      }

      double[] ssbn = new double[ss_alldata.length];    // sum of squares between
      double[] sswn = new double[ss_alldata.length];    // sum of squares within

      for (Map.Entry<Double, double[]> sums : square_of_sums_args.entrySet()) {
        double n_samples_per_class = classes.get(sums.getKey()).size();
        for (int i = 0; i < sums.getValue().length; i++) {
          ssbn[i] += sums.getValue()[i] / n_samples_per_class;
        }
      }

      for (int i = 0; i < square_of_sums_alldata.length; i++) {
        ssbn[i] -= square_of_sums_alldata[i] / nSamples;
      }

      double dfbn = nClasses - 1;                       // degrees of freedom between
      double dfwn = nSamples - nClasses;              // degrees of freedom within
      double[] msb = new double[ss_alldata.length];   // variance (mean square) between classes
      double[] msw = new double[ss_alldata.length];   // variance (mean square) within samples
      double[] f = new double[ss_alldata.length];     // f-ratio

      for (int i = 0; i < sswn.length; i++) {
        sswn[i] = sstot[i] - ssbn[i];
        msb[i] = ssbn[i] / dfbn;
        msw[i] = sswn[i] / dfwn;
        f[i] = msb[i] / msw[i];
      }
      return f;
    }

    static class Indices<E extends Comparable<E>> implements Comparable<Indices<E>> {
      int index;
      E value;

      public Indices(int index, E value) {
        this.index = index;
        this.value = value;
      }

      public int compareTo(Indices<E> o) {
        return o.value.compareTo(this.value); // descending sort!
      }

      @Override
      public String toString() {
        return "(" + this.index + ":" + this.value + ")";
      }
    }

    /**
     * Quantization of a DFT approximation to its SFA word
     *
     * @param approximation the DFT approximation of a time series
     * @return
     */
    public short[] quantization(double[] approximation) {
      short[] signal = new short[Math.min(approximation.length, this.bestValues.length)];

      for (int a = 0; a < signal.length; a++) {
        int i = this.bestValues[a];
        // lookup character:
        short beta = 0;
        for (beta = 0; beta < this.bins[i].length; beta++) {
          if (approximation[i] < this.bins[i][beta]) {
            break;
          }
        }
        signal[a] = beta;
      }

      return signal;
    }

    /**
     * Transforms a single time series to its SFA word
     *
     * @param timeSeries a sample
     * @param approximation the DFT approximation, if available, else pass 'null'
     * @return
     */
    public short[] transform(double[] timeSeries, double[] approximation) {
      if (!this.initialized) {
        throw new RuntimeException("Please call fitTransform() first.");
      }
      if (approximation == null) {
        // get approximation of the time series
        approximation = this.transformation.transform(timeSeries, this.maxWordLength);
      }

      // use lookup table (bins) to get the word from the approximation
      return quantization(approximation);
    }


    /**
     * Transforms a set of time series to SFA words.
     *
     * @param samples a set of samples
     * @param approximation the DFT approximations, if available, else pass 'null'
     * @return
     */
    public short[][] transform(double[][] samples, double[] labels, double[][] approximation) {
      if (!this.initialized) {
        throw new RuntimeException("Please call fitTransform() first.");
      }
      short[][] transform = new short[samples.length][];
      for (int i = 0; i < transform.length; i++) {
        transform[i] = transform(samples[i], approximation[i]);
      }

      return transform;
    }

    /**
     * Returns a long containing the values in bytes.
     */
    protected static long fromByteArrayOne(short[] bytes, int to, byte usedBits) {
      int shortsPerLong = 60 / usedBits;
      to = Math.min(bytes.length, to);

      long bits = 0;
      int start = 0;
      long shiftOffset = 1;
      for (int i = start, end = Math.min(to, shortsPerLong + start); i < end; i++) {
        for (int j = 0, shift = 1; j < usedBits; j++, shift <<= 1) {
          if ((bytes[i] & shift) != 0) {
            bits |= shiftOffset;
          }
          shiftOffset <<= 1;
        }
      }

      return bits;
    }

    protected static long createWord(short[] words, int features, byte usedBits) {
      return fromByteArrayOne(words, features, usedBits);
    }

    /**
     * Extracts sliding windows from a time series and transforms it to its SFA
     * word.
     * <p>
     * Returns the SFA words as a single int (compacts the characters into one
     * int).
     */
    public int[] transformWindowingInt(Instance ts, int wordLength) {
      short[][] words = transformWindowing(ts);
      int[] intWords = new int[words.length];
      for (int i = 0; i < words.length; i++) {
        intWords[i] = (int) createWord(words[i], wordLength, this.neededBits);
      }
      return intWords;
    }

    /**
     * Extracts sliding windows from a time series and transforms it to its SFA
     * word.
     * <p>
     * Returns the SFA words as short[] (from Fourier transformed windows). Each
     * short corresponds to one character.
     *
     * @param timeSeries a sample
     * @return
     */
    public short[][] transformWindowing(Instance timeSeries) {
      double[][] mft = this.transformation.transformWindowing(timeSeries, this.maxWordLength);

      short[][] words = new short[mft.length][];
      for (int i = 0; i < mft.length; i++) {
        words[i] = quantization(mft[i]);
      }

      return words;
    }
  }

  /**
   * The Momentary Fourier Transform is alternative algorithm of
   * the Discrete Fourier Transform for overlapping windows. It has
   * a constant computational complexity for in the window queryLength n as
   * opposed to O(n log n) for the Fast Fourier Transform algorithm.
   * <p>
   * It was first published in:
   * Albrecht, S., Cumming, I., Dudas, J.: The momentary fourier transformation
   * derived from recursive matrix transformations. In: Digital Signal Processing
   * Proceedings, 1997., IEEE (1997)
   *
   */
  public static class MFT implements Serializable {
    private static final long serialVersionUID = 8508604292241736378L;

    private int windowSize = 0;
    private int startOffset = 0;
    private transient DoubleFFT_1D fft = null;

    public MFT(int windowSize, boolean normMean) {
      this.windowSize = windowSize;

      this.fft = new DoubleFFT_1D(this.windowSize);

      // ignore DC value?
      this.startOffset = normMean ? 2 : 0;
    }

    protected double[] transform(double[] series, int wordLength/*, boolean normalize*/) {
      //taken from FFT.java but
      //return just a double[] size n, { real1, imag1, ... realn/2, imagn/2 }
      //instead of Complex[] size n/2

      //only calculating first wordlength/2 coefficients (output values),
      //and skipping first coefficient if the data is to be normalised
//      int n = windowSize;
//      int outputLength = wordLength/2;
//
//      double[] dft = new double[wordLength];
//      double twoPi = 2.0 * Math.PI / n;
//
//      int startOffset2 = normalize? 0 : startOffset/2;
//      for (int k = startOffset2; k < outputLength; k++) {  // For each output element
//        float sumreal = 0;
//        float sumimag = 0;
//        for (int t = 0; t < Math.min(this.windowSize, series.length); t++) {  // For each input element
//          sumreal +=  series[t]*Math.cos(twoPi * t * k);
//          sumimag +=  series[t]*Math.sin(twoPi * t * k);
//        }
//        dft[(k-startOffset2)*2]   = sumreal;
//        dft[(k-startOffset2)*2+1] = normalize? -sumimag : sumimag;
//      }
//      if (startOffset == 0) {
//        dft[1] = 0;
//      }
//      return dft;

      double[] data = new double[this.windowSize];
      System.arraycopy(series, 0, data, 0, Math.min(this.windowSize, series.length));
      this.fft.realForward(data);
      data[1] = 0; // DC-coefficient imaginary part

      // make it even length for uneven windowSize
      double[] copy = new double[wordLength];
      int length = Math.min(this.windowSize - this.startOffset, wordLength);
      System.arraycopy(data, this.startOffset, copy, 0, length);

      // norming
      int sign = 1;
      for (int i = 0; i < copy.length; i++) {
        copy[i] *= sign;
        sign *= -1;
      }

      return copy;
    }

    /**
     * Transforms a time series, extracting windows and using *momentary* fourier
     * transform for each window. Results in one Fourier transform for each
     * window. Returns only the first l/2 Fourier coefficients for each window.
     *
     * @param timeSeries the time series to be transformed
     * @param l          the number of Fourier values to use (equal to l/2 Fourier
     *                   coefficients). If l is uneven, l+1 Fourier values are returned. If
     *                   windowSize is smaller than l, only the first windowSize Fourier
     *                   values are set.
     * @return returns only the first l/2 Fourier coefficients for each window.
     */
    public double[][] transformWindowing(Instance timeSeries, int l) {
      int wordLength = Math.min(windowSize, l + this.startOffset);
      wordLength += wordLength%2; // make it even
      double[] phis = new double[wordLength];

      for (int u = 0; u < phis.length; u += 2) {
        double uHalve = -u / 2;
        phis[u] = realPartEPhi(uHalve, this.windowSize);
        phis[u + 1] = complexPartEPhi(uHalve, this.windowSize);
      }

      // means and stddev for each sliding window
      int end = Math.max(1, instanceLength(timeSeries) - this.windowSize + 1);
      double[] means = new double[end];
      double[] stds = new double[end];
      calcIncrementalMeanStddev(this.windowSize, toArrayNoClass(timeSeries), means, stds);

      double[][] transformed = new double[end][];

      // holds the DFT of each sliding window
      double[] mftData = new double[wordLength];
      double[] data = toArrayNoClass(timeSeries);

      for (int t = 0; t < end; t++) {
        // use the MFT
        if (t > 0) {
          for (int k = 0; k < wordLength; k += 2) {
            double real1 = (mftData[k] + data[t + this.windowSize - 1] - data[t - 1]);
            double imag1 = (mftData[k + 1]);

            double real = complexMultiplyRealPart(real1, imag1, phis[k], phis[k + 1]);
            double imag = complexMultiplyImagPart(real1, imag1, phis[k], phis[k + 1]);

            mftData[k] = real;
            mftData[k + 1] = imag;
          }
        }
        // use the DFT for the first offset
        else {
          double[] dft = new double[this.windowSize];
          double[] data2 = toArrayNoClass(timeSeries);
          System.arraycopy(data2, 0, dft, 0, Math.min(this.windowSize, data.length));

          this.fft.realForward(dft);
          dft[1] = 0; // DC-coefficient imag part

          // if windowSize > mftData.queryLength, the remaining data should be 0 now.
          System.arraycopy(dft, 0, mftData, 0, Math.min(mftData.length, dft.length));

//          double[] dft = new double[this.windowSize];
//          System.arraycopy(toArrayNoClass(timeSeries), 0, dft, 0, Math.min(this.windowSize, instanceLength(timeSeries)));
//          dft = transform(dft, dft.length, true);
//          dft[1] = 0; // DC-coefficient imag part
//
//          // if windowSize > mftData.queryLength, the remaining data should be 0 now.
//          System.arraycopy(dft, 0, mftData, 0, Math.min(mftData.length, dft.length));
        }

        double[] copy = new double[l];
        System.arraycopy(mftData, this.startOffset, copy, 0, Math.min(l, mftData.length-this.startOffset));

        transformed[t] = normalizeFT(copy, stds[t]);
      }

      return transformed;
    }

    /**
     * Gets the means and stddevs for all sliding windows of a time series
     */
    public void calcIncrementalMeanStddev(
        int windowLength,
        double[] tsData,
        double[] means,
        double[] stds) {
      double sum = 0;
      double squareSum = 0;

      // it is faster to multiply than to divide
      double rWindowLength = 1.0 / (double) windowLength;

      for (int ww = 0; ww < Math.min(tsData.length, windowLength); ww++) {
        sum += tsData[ww];
        squareSum += tsData[ww] * tsData[ww];
      }

      // first window
      means[0] = sum * rWindowLength;
      double buf = squareSum * rWindowLength - means[0] * means[0];
      stds[0] = buf > 0 ? Math.sqrt(buf) : 0;

      // remaining windows
      for (int w = 1, end = tsData.length - windowLength + 1; w < end; w++) {
        sum += tsData[w + windowLength - 1] - tsData[w - 1];
        means[w] = sum * rWindowLength;

        squareSum += tsData[w + windowLength - 1] * tsData[w + windowLength - 1] - tsData[w - 1] * tsData[w - 1];
        buf = squareSum * rWindowLength - means[w] * means[w];
        stds[w] = buf > 0 ? Math.sqrt(buf) : 0;
      }
    }

    /**
     * Calculate the real part of a multiplication of two complex numbers
     */
    private double complexMultiplyRealPart(double r1, double im1, double r2, double im2) {
      return r1 * r2 - im1 * im2;
    }

    /**
     * Caluculate the imaginary part of a multiplication of two complex numbers
     */
    private double complexMultiplyImagPart(double r1, double im1, double r2, double im2) {
      return r1 * im2 + r2 * im1;
    }

    /**
     * Real part of e^(2*pi*u/M)
     */
    private double realPartEPhi(double u, double M) {
      return Math.cos(2 * Math.PI * u / M);
    }

    /**
     * Imaginary part of e^(2*pi*u/M)
     */
    private double complexPartEPhi(double u, double M) {
      return -Math.sin(2 * Math.PI * u / M);
    }

    /**
     * Apply normalization to the Fourier coefficients to allow lower bounding in Euclidean space
     */
    private double[] normalizeFT(double[] copy, double std) {
      double normalisingFactor = std > 0 ? 1.0 / std : 1.0;
      int sign = 1;
      for (int i = 0; i < copy.length; i++) {
        copy[i] *= sign * normalisingFactor;
        sign *= -1;
      }
      return copy;
    }
  }

  public static void main(String[] args) throws Exception{
    //Minimum working example

    for (String dataset : new String[]{ "Coffee",
        "ECG200",
        "FaceFour",
        "OliveOil",
        "GunPoint",
        "Beef",
        "DiatomSizeReduction",
        "CBF",
        "ECGFiveDays",
        "TwoLeadECG",
        "MoteStrain",
        "ItalyPowerDemand"}) {
      Instances train = DatasetLoading.loadDataNullable("/Users/bzcschae/workspace/TSC_TONY_new/TimeSeriesClassification/TSCProblems/" + dataset + "/" + dataset + "_TRAIN.arff");
      Instances test = DatasetLoading.loadDataNullable("/Users/bzcschae/workspace/TSC_TONY_new/TimeSeriesClassification/TSCProblems/" + dataset + "/" + dataset + "_TEST.arff");

      Classifier c = new WEASEL();
      c.buildClassifier(train);
      double accuracy = ClassifierTools.accuracy(test, c);
      System.out.println("WEASEL accuracy on " + dataset + " fold 0 = " + accuracy);
    }

  }

}<|MERGE_RESOLUTION|>--- conflicted
+++ resolved
@@ -17,39 +17,23 @@
 import com.carrotsearch.hppc.*;
 import com.carrotsearch.hppc.cursors.DoubleIntCursor;
 import com.carrotsearch.hppc.cursors.IntCursor;
-<<<<<<< HEAD
 import com.carrotsearch.hppc.cursors.LongDoubleCursor;
 import com.carrotsearch.hppc.cursors.LongIntCursor;
 import de.bwaldvogel.liblinear.*;
 import edu.emory.mathcs.jtransforms.fft.DoubleFFT_1D;
 import evaluation.evaluators.CrossValidationEvaluator;
 import evaluation.storage.ClassifierResults;
+import experiments.data.DatasetLoading;
 import fileIO.OutFile;
 import timeseriesweka.classifiers.AbstractClassifierWithTrainingInfo;
-import timeseriesweka.classifiers.hybrids.cote.HiveCoteModule;
+import timeseriesweka.classifiers.TrainAccuracyEstimator;
 import utilities.ClassifierTools;
-import utilities.TrainAccuracyEstimate;
-=======
-import com.carrotsearch.hppc.cursors.LongFloatCursor;
-import com.carrotsearch.hppc.cursors.LongIntCursor;
-import de.bwaldvogel.liblinear.*;
-import edu.emory.mathcs.jtransforms.fft.DoubleFFT_1D;
-import experiments.data.DatasetLoading;
-import fileIO.OutFile;
-import utilities.*;
->>>>>>> 59184108
 import weka.classifiers.Classifier;
 import weka.core.*;
 
 import java.io.Serializable;
 import java.util.*;
 import java.util.concurrent.atomic.AtomicInteger;
-<<<<<<< HEAD
-=======
-import timeseriesweka.classifiers.AbstractClassifierWithTrainingInfo;
-import weka.core.TechnicalInformationHandler;
-import timeseriesweka.classifiers.TrainAccuracyEstimator;
->>>>>>> 59184108
 
 /**
  * WEASEL Classifier
@@ -57,7 +41,7 @@
  * @author Patrick Schaefer
  *
  */
-public class WEASEL extends AbstractClassifierWithTrainingInfo implements TrainAccuracyEstimator,TechnicalInformationHandler {
+public class WEASEL extends AbstractClassifierWithTrainingInfo implements TrainAccuracyEstimator, TechnicalInformationHandler {
 
   public TechnicalInformation getTechnicalInformation() {
     TechnicalInformation 	result;
@@ -127,10 +111,10 @@
     public WEASELModel(){}
 
     public WEASELModel(
-        boolean normed,
-        int features,
-        WEASELTransform model,
-        de.bwaldvogel.liblinear.Model linearModel
+            boolean normed,
+            int features,
+            WEASELTransform model,
+            de.bwaldvogel.liblinear.Model linearModel
     ) {
       this.normed = normed;
       this.features = features;
@@ -200,9 +184,9 @@
   }
 
   protected static Problem initLibLinearProblem(
-      final WEASELTransform.BagOfBigrams[] bob,
-      final WEASELTransform.Dictionary dict,
-      final double bias) {
+          final WEASELTransform.BagOfBigrams[] bob,
+          final WEASELTransform.Dictionary dict,
+          final double bias) {
     Linear.resetRandom();
     Linear.disableDebugOutput();
 
@@ -219,8 +203,8 @@
   }
 
   protected static FeatureNode[][] initLibLinear(
-      final WEASELTransform.BagOfBigrams[] bob,
-      final WEASELTransform.Dictionary dict) {
+          final WEASELTransform.BagOfBigrams[] bob,
+          final WEASELTransform.Dictionary dict) {
     FeatureNode[][] featuresTrain = new FeatureNode[bob.length][];
     for (int j = 0; j < bob.length; j++) {
       WEASELTransform.BagOfBigrams bop = bob[j];
@@ -249,8 +233,8 @@
 
   @SuppressWarnings("static-access")
   protected static int trainLibLinear(
-      final Problem prob, final SolverType solverType, double c,
-      int iter, double p, int nr_fold) {
+          final Problem prob, final SolverType solverType, double c,
+          int iter, double p, int nr_fold) {
     final Parameter param = new Parameter(solverType, c, iter, p);
 
     ThreadLocal<Random> myRandom = new ThreadLocal<>();
@@ -354,9 +338,9 @@
 
           for (int w = 0; w < model.windowLengths.length; w++) {
             WEASELTransform.BagOfBigrams[] bobForOneWindow = fitOneWindow(
-                samples,
-                model.windowLengths, mean,
-                words[w], ff, w);
+                    samples,
+                    model.windowLengths, mean,
+                    words[w], ff, w);
             mergeBobs(bop, bobForOneWindow);
           }
 
@@ -383,9 +367,9 @@
       for (int w = 0; w < model.windowLengths.length; w++) {
         int[][] words = model.createWords(samples, w);
         WEASELTransform.BagOfBigrams[] bobForOneWindow = fitOneWindow(
-            samples,
-            model.windowLengths, bestNorm,
-            words, bestF, w);
+                samples,
+                model.windowLengths, bestNorm,
+                words, bestF, w);
         mergeBobs(bop, bobForOneWindow);
       }
 
@@ -394,10 +378,10 @@
       de.bwaldvogel.liblinear.Model linearModel = Linear.train(problem, new Parameter(solverType, c, iterations, p));
 
       this.classifier = new WEASELModel(
-          bestNorm,
-          bestF,
-          model,
-          linearModel
+              bestNorm,
+              bestF,
+              model,
+              linearModel
       );
 
     } catch (Exception e) {
@@ -429,9 +413,9 @@
   }
 
   private WEASELTransform.BagOfBigrams[] fitOneWindow(
-      Instances samples,
-      int[] windowLengths, boolean mean,
-      int[][] word, int f, int w) {
+          Instances samples,
+          int[] windowLengths, boolean mean,
+          int[][] word, int f, int w) {
     WEASELTransform modelForWindow = new WEASELTransform(f, maxS, windowLengths, mean);
     WEASELTransform.BagOfBigrams[] bopForWindow = modelForWindow.createBagOfPatterns(word, samples, w, f);
     modelForWindow.trainChiSquared(bopForWindow, chi);
@@ -439,8 +423,8 @@
   }
 
   private synchronized void mergeBobs(
-      WEASELTransform.BagOfBigrams[] bop,
-      WEASELTransform.BagOfBigrams[] bopForWindow) {
+          WEASELTransform.BagOfBigrams[] bop,
+          WEASELTransform.BagOfBigrams[] bopForWindow) {
     for (int i = 0; i < bop.length; i++) {
       if (bop[i]==null) {
         bop[i] = bopForWindow[i];
@@ -459,7 +443,7 @@
     for (int w = 0; w < classifier.weasel.windowLengths.length; w++) {
       int[] wordsTest = classifier.weasel.createWords(instance, w);
       WEASELTransform.BagOfBigrams[] bopForWindow =
-          new WEASELTransform.BagOfBigrams[]{classifier.weasel.createBagOfPatterns(wordsTest, instance, w, classifier.features)};
+              new WEASELTransform.BagOfBigrams[]{classifier.weasel.createBagOfPatterns(wordsTest, instance, w, classifier.features)};
       classifier.weasel.dict.filterChiSquared(bopForWindow);
       mergeBobs(bagTest, bopForWindow);
     }
@@ -477,7 +461,7 @@
     for (int w = 0; w < classifier.weasel.windowLengths.length; w++) {
       int[] wordsTest = classifier.weasel.createWords(instance, w);
       WEASELTransform.BagOfBigrams[] bopForWindow =
-          new WEASELTransform.BagOfBigrams[]{classifier.weasel.createBagOfPatterns(wordsTest, instance, w, classifier.features)};
+              new WEASELTransform.BagOfBigrams[]{classifier.weasel.createBagOfPatterns(wordsTest, instance, w, classifier.features)};
       classifier.weasel.dict.filterChiSquared(bopForWindow);
       mergeBobs(bagTest, bopForWindow);
     }
@@ -491,17 +475,6 @@
       classHist[classifier.linearModel.getLabels()[i]] = probabilities[i];
     }
     return classHist;
-  }
-
-
-  @Override
-  public double getTrainAcc() {
-    return 0;
-  }
-
-  @Override
-  public double[] getTrainPreds() {
-    return new double[0];
   }
 
   @Override
@@ -686,7 +659,7 @@
       if (this.signature[index] == null) {
         this.signature[index] = new SFASupervised();
         this.signature[index].fitWindowing(
-            samples, this.windowLengths[index], this.maxF, this.alphabetSize, this.normMean);
+                samples, this.windowLengths[index], this.maxF, this.alphabetSize, this.normMean);
       }
 
       // create words
@@ -717,7 +690,6 @@
      * Implementation based on:
      * https://github.com/scikit-learn/scikit-learn/blob/c957249/sklearn/feature_selection/univariate_selection.py#L170
      */
-<<<<<<< HEAD
     public void trainChiSquared(final BagOfBigrams[] bob, double p_limit) {
       // Chi2 Test
       LongIntHashMap featureCount = new LongIntHashMap(bob[0].bob.size());
@@ -737,17 +709,6 @@
           observed.put(label, obs);
         }
 
-=======
-    public void trainChiSquared(final BagOfBigrams[] bob, double chi_limit) {
-      // Chi2 Test
-      LongIntHashMap featureCount = new LongIntHashMap(bob[0].bob.size());
-      LongFloatHashMap classProb = new LongFloatHashMap(10);
-      LongIntHashMap observed = new LongIntHashMap(bob[0].bob.size());
-
-      // count number of samples with this word
-      for (BagOfBigrams bagOfPattern : bob) {
-        long label = bagOfPattern.label.longValue();
->>>>>>> 59184108
         for (LongIntCursor word : bagOfPattern.bob) {
           if (word.value > 0) {
             featureCount.putOrAdd(word.key, 1,1); //word.value, word.value);
@@ -764,7 +725,6 @@
         classProb.putOrAdd(label, 1, 1);
       }
 
-<<<<<<< HEAD
       // p_value-squared: observed minus expected occurrence
       LongDoubleHashMap chiSquareSum = new LongDoubleHashMap(featureCount.size());
 
@@ -830,16 +790,6 @@
             chiSquare.add(val);
             countUnigram++;
           }
-=======
-      // chi-squared: observed minus expected occurrence
-      LongHashSet chiSquare = new LongHashSet(featureCount.size());
-      for (LongFloatCursor prob : classProb) {
-        prob.value /= bob.length; // (float) frequencies.get(prob.key);
-
-        for (LongIntCursor feature : featureCount) {
-          long key = prob.key << 32 | feature.key;
-          float expected = prob.value * feature.value;
->>>>>>> 59184108
 
           if (countUnigram >= limit && countBigram >= limit) {
             break;
@@ -849,17 +799,11 @@
 
       // remove values
       for (int j = 0; j < bob.length; j++) {
-<<<<<<< HEAD
         LongIntHashMap oldMap = bob[j].bob;
         bob[j].bob = new LongIntHashMap();
         for (LongIntCursor cursor : oldMap) {
           if (chiSquare.contains(cursor.key)) {
             bob[j].bob.put(cursor.key, cursor.value);
-=======
-        for (LongIntCursor cursor : bob[j].bob) {
-          if (!chiSquare.contains(cursor.key)) {
-            bob[j].bob.values[cursor.index] = 0;
->>>>>>> 59184108
           }
         }
         oldMap.clear();
@@ -875,25 +819,20 @@
         this.key = key;
       }
 
-<<<<<<< HEAD
       @Override
       public String toString() {
         return "" + this.pvalue + ":" + this.key;
       }
-=======
-      // chi-squared reduces keys substantially => remap
-      //this.dict.remap(bob);
->>>>>>> 59184108
     }
 
     /**
      * Create words and bi-grams for all window lengths
      */
     public BagOfBigrams createBagOfPatterns(
-        final int[] words,
-        final Instance sample,
-        final int w,    // index of used windowSize
-        final int wordLength) {
+            final int[] words,
+            final Instance sample,
+            final int w,    // index of used windowSize
+            final int wordLength) {
       BagOfBigrams bagOfPatterns = new BagOfBigrams(words.length * 2, sample.classValue());
 
       final byte usedBits = (byte) binlog(this.alphabetSize);
@@ -908,15 +847,10 @@
         // add 2 grams
         if (offset - this.windowLengths[w] >= 0) {
           long prevWord = (words[offset - this.windowLengths[w]] & mask);
-<<<<<<< HEAD
           if (prevWord != 0) {
             long newWord = (prevWord << 32 | word);
             bagOfPatterns.bob.putOrAdd(newWord, 1, 1);
           }
-=======
-          long newWord = (prevWord << 32 | word ) << highestBit | (long) w;
-          bagOfPatterns.bob.putOrAdd(newWord, 1, 1);
->>>>>>> 59184108
         }
       }
       return bagOfPatterns;
@@ -926,10 +860,10 @@
      * Create words and bi-grams for all window lengths
      */
     public BagOfBigrams[] createBagOfPatterns(
-        final int[][] wordsForWindowLength,
-        final Instances samples,
-        final int w,    // index of used windowSize
-        final int wordLength) {
+            final int[][] wordsForWindowLength,
+            final Instances samples,
+            final int w,    // index of used windowSize
+            final int wordLength) {
       BagOfBigrams[] bagOfPatterns = new BagOfBigrams[samples.size()];
 
       final byte usedBits = (byte) binlog(this.alphabetSize);
@@ -949,15 +883,10 @@
           // add 2 grams
           if (offset - this.windowLengths[w] >= 0) {
             long prevWord = (wordsForWindowLength[j][offset - this.windowLengths[w]] & mask);
-<<<<<<< HEAD
             if (prevWord != 0) {
               long newWord = (prevWord << 32 | word);
               bagOfPatterns[j].bob.putOrAdd(newWord, 1, 1);
             }
-=======
-            long newWord = (prevWord << 32 | word)  << highestBit | (long) w;
-            bagOfPatterns[j].bob.putOrAdd(newWord, 1, 1);
->>>>>>> 59184108
           }
         }
       }
@@ -1127,22 +1056,22 @@
     }
 
     protected double calculateInformationGain(
-        ObjectIntHashMap<Double> cIn, ObjectIntHashMap<Double> cOut,
-        double class_entropy,
-        double total_c_in,
-        double total) {
+            ObjectIntHashMap<Double> cIn, ObjectIntHashMap<Double> cOut,
+            double class_entropy,
+            double total_c_in,
+            double total) {
       double total_c_out = (total - total_c_in);
       return class_entropy
-          - total_c_in / total * entropy(cIn, total_c_in)
-          - total_c_out / total * entropy(cOut, total_c_out);
+              - total_c_in / total * entropy(cIn, total_c_in)
+              - total_c_out / total * entropy(cOut, total_c_out);
     }
 
     protected void findBestSplit(
-        List<ValueLabel> element,
-        int start,
-        int end,
-        int remainingSymbols,
-        List<Integer> splitPoints
+            List<ValueLabel> element,
+            int start,
+            int end,
+            int remainingSymbols,
+            List<Integer> splitPoints
     ) {
 
       double bestGain = -1;
@@ -1199,9 +1128,9 @@
     }
 
     protected int moveElement(
-        List<ValueLabel> element,
-        ObjectIntHashMap<Double> cIn, ObjectIntHashMap<Double> cOut,
-        int pos) {
+            List<ValueLabel> element,
+            ObjectIntHashMap<Double> cIn, ObjectIntHashMap<Double> cOut,
+            int pos) {
       cIn.putOrAdd(element.get(pos).label, 1, 1);
       cOut.putOrAdd(element.get(pos).label, -1, -1);
       return 1;
@@ -1287,9 +1216,9 @@
      * @return
      */
     public static Indices<Double>[] calcBestCoefficients(
-        double[][] samples,
-        double[] labels,
-        double[][] transformedSignal) {
+            double[][] samples,
+            double[] labels,
+            double[][] transformedSignal) {
       HashMap<Double, ArrayList<double[]>> classes = new HashMap<>();
       for (int i = 0; i < samples.length; i++) {
         ArrayList<double[]> allTs = classes.get(labels[i]);
@@ -1374,10 +1303,10 @@
      * @return
      */
     public static double[] getFoneway(
-        int length,
-        Map<Double, ArrayList<double[]>> classes,
-        double nSamples,
-        double nClasses) {
+            int length,
+            Map<Double, ArrayList<double[]>> classes,
+            double nSamples,
+            double nClasses) {
       double[] ss_alldata = new double[length];
       HashMap<Double, double[]> sums_args = new HashMap<>();
 
@@ -1753,10 +1682,10 @@
      * Gets the means and stddevs for all sliding windows of a time series
      */
     public void calcIncrementalMeanStddev(
-        int windowLength,
-        double[] tsData,
-        double[] means,
-        double[] stds) {
+            int windowLength,
+            double[] tsData,
+            double[] means,
+            double[] stds) {
       double sum = 0;
       double squareSum = 0;
 
@@ -1830,17 +1759,17 @@
     //Minimum working example
 
     for (String dataset : new String[]{ "Coffee",
-        "ECG200",
-        "FaceFour",
-        "OliveOil",
-        "GunPoint",
-        "Beef",
-        "DiatomSizeReduction",
-        "CBF",
-        "ECGFiveDays",
-        "TwoLeadECG",
-        "MoteStrain",
-        "ItalyPowerDemand"}) {
+            "ECG200",
+            "FaceFour",
+            "OliveOil",
+            "GunPoint",
+            "Beef",
+            "DiatomSizeReduction",
+            "CBF",
+            "ECGFiveDays",
+            "TwoLeadECG",
+            "MoteStrain",
+            "ItalyPowerDemand"}) {
       Instances train = DatasetLoading.loadDataNullable("/Users/bzcschae/workspace/TSC_TONY_new/TimeSeriesClassification/TSCProblems/" + dataset + "/" + dataset + "_TRAIN.arff");
       Instances test = DatasetLoading.loadDataNullable("/Users/bzcschae/workspace/TSC_TONY_new/TimeSeriesClassification/TSCProblems/" + dataset + "/" + dataset + "_TEST.arff");
 
