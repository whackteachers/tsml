/*
 *   This program is free software: you can redistribute it and/or modify
 *   it under the terms of the GNU General Public License as published by
 *   the Free Software Foundation, either version 3 of the License, or
 *   (at your option) any later version.
 *
 *   This program is distributed in the hope that it will be useful,
 *   but WITHOUT ANY WARRANTY; without even the implied warranty of
 *   MERCHANTABILITY or FITNESS FOR A PARTICULAR PURPOSE.  See the
 *   GNU General Public License for more details.
 *
 *   You should have received a copy of the GNU General Public License
 *   along with this program.  If not, see <http://www.gnu.org/licenses/>.
 */
package experiments;

import com.google.common.testing.GcFinalization;
//import de.bwaldvogel.liblinear.Train;
import machine_learning.classifiers.SaveEachParameter;
import machine_learning.classifiers.tuned.TunedRandomForest;
import experiments.data.DatasetLists;
import com.beust.jcommander.JCommander;
import com.beust.jcommander.JCommander.Builder;
import com.beust.jcommander.Parameter;
import com.beust.jcommander.Parameters;

import java.io.File;
import java.io.IOException;
import java.util.ArrayList;
import java.util.List;
import java.util.concurrent.ExecutorService;
import java.util.concurrent.Executors;
import java.util.logging.Level;
import java.util.logging.Logger;

import tsml.classifiers.*;
import evaluation.evaluators.CrossValidationEvaluator;
import evaluation.evaluators.SingleSampleEvaluator;
import tsml.classifiers.distance_based.utils.logging.Debugable;
import tsml.classifiers.distance_based.utils.logging.LogUtils;
import tsml.classifiers.distance_based.utils.logging.Loggable;
import tsml.classifiers.distance_based.utils.classifier_mixins.Parallelisable;
import tsml.classifiers.distance_based.utils.StrUtils;
import utilities.FileUtils;
import weka.classifiers.Classifier;
import evaluation.storage.ClassifierResults;
import evaluation.evaluators.SingleTestSetEvaluator;
import evaluation.evaluators.StratifiedResamplesEvaluator;
import experiments.data.DatasetLoading;
import java.io.FileNotFoundException;
import java.io.FileOutputStream;
import java.io.ObjectOutputStream;
import java.io.Serializable;
import java.text.SimpleDateFormat;
import java.util.Arrays;
import java.util.Date;
import java.util.Random;
import java.util.concurrent.TimeUnit;

import machine_learning.classifiers.ensembles.SaveableEnsemble;
import weka.core.Instances;
import weka.core.Randomizable;

/**
 * The main experimental class of the timeseriesclassification codebase. The 'main' method to run is
 setupAndRunExperiment(ExperimentalArguments expSettings)

 An execution of this will evaluate a single classifier on a single resample of a single dataset.

 Given an ExperimentalArguments object, which may be parsed from command line arguments
 or constructed in code, (and in the future, perhaps other methods such as JSON files etc),
 will load the classifier and dataset specified, prep the location to write results to,
 train the classifier - potentially generating an error estimate via cross validation on the train set
 as well - and then predict the cases of the test set.

 The primary outputs are the train and/or 'testFoldX.csv' files, in the so-called ClassifierResults format,
 (see the class of the same name under utilities).

 main(String[] args) info:
 Parses args into an ExperimentalArguments object, then calls setupAndRunExperiment(ExperimentalArguments expSettings).
 Calling with the --help argument, or calling with un-parsable parameters, will print a summary of the possible parameters.

 Argument key-value pairs are separated by '='. The 5 basic, always required, arguments are:
 Para name (short/long)  |    Example
 -dp --dataPath          |    --dataPath=C:/Datasets/
 -rp --resultsPath       |    --resultsPath=C:/Results/
 -cn --classifierName    |    --classifierName=RandF
 -dn --datasetName       |    --datasetName=ItalyPowerDemand
 -f  --fold              |    --fold=1

 Use --help to see all the optional parameters, and more information about each of them.

 If running locally, it may be easier to build the ExperimentalArguments object yourself and call setupAndRunExperiment(...)
 directly, instead of building the String[] args and calling main like a lot of legacy code does.
 *
 * @author James Large (james.large@uea.ac.uk), Tony Bagnall (anthony.bagnall@uea.ac.uk)
 */
public class Experiments  {

    private final static Logger LOGGER = Logger.getLogger(Experiments.class.getName());

    public static boolean debug = false;

    private static boolean testFoldExists;
    private static boolean trainFoldExists;

    /**
     * If true, experiments will not print or log to stdout/err anything other that exceptions (SEVERE)
     */
    public static boolean beQuiet = false;

    //A few 'should be final but leaving them not final just in case' public static settings
    public static int numCVFolds = 10;

    /**
     * Parses args into an ExperimentalArguments object, then calls setupAndRunExperiment(ExperimentalArguments expSettings).
     * Calling with the --help argument, or calling with un-parsable parameters, will print a summary of the possible parameters.

     Argument key-value pairs are separated by '='. The 5 basic, always required, arguments are:
     Para name (short/long)  |    Example
     -dp --dataPath          |    --dataPath=C:/Datasets/
     -rp --resultsPath       |    --resultsPath=C:/Results/
     -cn --classifierName    |    --classifierName=RandF
     -dn --datasetName       |    --datasetName=ItalyPowerDemand
     -f  --fold              |    --fold=1

     Use --help to see all the optional parameters, and more information about each of them.

     If running locally, it may be easier to build the ExperimentalArguments object yourself and call setupAndRunExperiment(...)
     directly, instead of building the String[] args and calling main like a lot of legacy code does.
     */
    public static void main(String[] args) throws Exception {
        //even if all else fails, print the args as a sanity check for cluster.
        if (!beQuiet) {
            System.out.println("Raw args:");
            for (String str : args)
                System.out.println("\t"+str);
            System.out.println("");
        }

        if (args.length > 0) {
            ExperimentalArguments expSettings = new ExperimentalArguments(args);
            setupAndRunExperiment(expSettings);
        }else{
            int folds=30;


            boolean threaded=false;
            if(threaded){
                String[] settings=new String[6];
                settings[0]="-dp=Z:\\ArchiveData\\Univariate_arff\\";//Where to get data
//                settings[0]="-dp=Z:\\RotFDebug\\UCINorm\\";//Where to get data
                settings[1]="-rp=E:\\Results Working Area\\HC Variants\\";//Where to write results
                settings[2]="-gtf=false"; //Whether to generate train files or not
                settings[3]="-cn=RISE"; //Classifier name
                settings[5]="1";
                settings[4]="-dn="+"ItalyPowerDemand"; //Problem file
                settings[5]="-f=1";//Fold number (fold number 1 is stored as testFold0.csv, its a cluster thing)
                folds=30;
                String classifier="TunedHIVE-COTE";
                ExperimentalArguments expSettings = new ExperimentalArguments(settings);
                System.out.println("Threaded experiment with "+expSettings);
//                String[] probFiles= {"Chinatown"};
                String[] probFiles= DatasetLists.tscProblems112;
                setupAndRunMultipleExperimentsThreaded(expSettings, new String[]{classifier},probFiles,0,folds);


            }else{//Local run without args, mainly for debugging
                String[] settings=new String[8];
//Location of data set
                settings[0]="-dp=Z:\\ArchiveData\\Univariate_arff\\";//Where to get data
                settings[1]="-rp=C:\\Temp\\";//Where to write results
                settings[2]="-gtf=false"; //Whether to generate train files or not
                settings[3]="-cn=ShapeletTransformClassifier"; //Classifier name
//                for(String str:DatasetLists.tscProblems78){
                settings[4]="-dn="+""; //Problem file, added below
                settings[5]="-f=";//Fold number, added below (fold number 1 is stored as testFold0.csv, its a cluster thing)
                settings[6]="--force=true";
                settings[7]="-ctrs=0";
                System.out.println("Manually set args:");
                for (String str : settings)
                    System.out.println("\t"+str);
                System.out.println("");
                String[] probFiles= {"Chinatown"}; //DatasetLists.ReducedUCI;
                folds=1;
                for(String prob:probFiles){
                    settings[4]="-dn="+prob;
                    if(prob.equals("miniboone"))
                        continue;
                    for(int i=1;i<=folds;i++){
                        settings[5]="-f="+i;
                        ExperimentalArguments expSettings = new ExperimentalArguments(settings);
                        setupAndRunExperiment(expSettings);
                    }
                }
            }
        }
    }

    /**
     * Runs an experiment with the given settings. For the more direct method in case e.g
     * you have a bespoke classifier not handled by ClassifierList or dataset that
     * is sampled in a bespoke way, use runExperiment
     *
     * 1) Sets up the logger.
     * 2) Sets up the results write path
     * 3) Checks whether this experiments results already exist. If so, exit
     * 4) Constructs the classifier
     * 5) Samples the dataset.
     * 6) If we're good to go, runs the experiment.
     */
    public static ClassifierResults[] setupAndRunExperiment(Experiments.ExperimentalArguments expSettings) throws Exception {
        //todo: when we convert to e.g argparse4j for parameter passing, add a para
        //for location to log to file as well. for now, assuming console output is good enough
        //for local running, and cluster output files are good enough on there.
//        LOGGER.addHandler(new FileHandler());

        if (beQuiet) {
            LOGGER.setLevel(Level.SEVERE);
        }
        else {
            if (debug)
                LOGGER.setLevel(Level.FINEST);
            else
                LOGGER.setLevel(Level.INFO);

            DatasetLoading.setDebug(debug); //TODO when we got full enterprise and figure out how to properly do logging, clean this up
        }
        LOGGER.log(Level.FINE, expSettings.toString());

        //2019_06_03: cases in the classifier can now change the classifier name to reflect
        //particular parameters wanting to be represented as different classifiers
        //e.g. a case ShapeletsContracted might take a contract time (e.g. 1 day) from the args and set up the
        //shapelet transform, but also change the classifier name stored in the experimentalargs to e.g. Shapelets_1day
        //such that if the experimenter is looping over contract times, they need only create one case
        //in the setClassifier switch and pass one classifier name, but loop over contract time directly
        //
        //so, the setClassifier has been moved to up here, previously only done after the check for
        //whether we abort due to the results file already existing. the instantiation of a classifier
        //shouldn't be too much work, so despite it looking a little ugly, the call is
        //moved to here before the first proper usage of classifiername, such that it can
        //be updated first if need be
        Classifier classifier = ClassifierLists.setClassifier(expSettings);
        if(classifier instanceof TrainTimeContractable && expSettings.contractTrainTimeSeconds>0){
            ((TrainTimeContractable) classifier).setTrainTimeLimit(TimeUnit.SECONDS,expSettings.contractTrainTimeSeconds);
        }

        //Build/make the directory to write the train and/or testFold files to
        String fullWriteLocation = expSettings.resultsWriteLocation + expSettings.classifierName + "/Predictions/" + expSettings.datasetName + "/";
        File f = new File(fullWriteLocation);
        if (!f.exists())
            f.mkdirs();

        String targetFileName = fullWriteLocation + "testFold" + expSettings.foldId + ".csv";
        String targetFileNameTrain = fullWriteLocation + "trainFold" + expSettings.foldId + ".csv";
        testFoldExists = CollateResults.validateSingleFoldFile(targetFileName);
        trainFoldExists = CollateResults.validateSingleFoldFile(targetFileNameTrain);

        //Check whether fold already exists, if so, dont do it, just quit
        if (!expSettings.forceEvaluation &&
                ((!expSettings.generateErrorEstimateOnTrainSet && testFoldExists) ||
                        (expSettings.generateErrorEstimateOnTrainSet && trainFoldExists  && testFoldExists))) {
            LOGGER.log(Level.INFO, expSettings.toShortString() + " already exists at "+targetFileName+", exiting.");
            return null;
        }
        else {
            Instances[] data = DatasetLoading.sampleDataset(expSettings.dataReadLocation, expSettings.datasetName, expSettings.foldId);

            //If needed, build/make the directory to write the train and/or testFold files to
            if (expSettings.supportingFilePath == null || expSettings.supportingFilePath.equals(""))
                expSettings.supportingFilePath = fullWriteLocation;

            ///////////// 02/04/2019 jamesl to be put back in in place of above when interface redesign finished.
            // default builds a foldx/ dir in normal write dir
//            if (expSettings.supportingFilePath == null || expSettings.supportingFilePath.equals(""))
//                expSettings.supportingFilePath = fullWriteLocation + "fold" + expSettings.foldId + "/";
//            if (classifier instanceof FileProducer) {
//                f = new File(expSettings.supportingFilePath);
//                if (!f.exists())
//                    f.mkdirs();
//            }

            //If this is to be a single _parameter_ evaluation of a fold, check whether this exists, and again quit if it does.
            if (expSettings.singleParameterID != null && classifier instanceof ParameterSplittable) {
                expSettings.checkpointing = false; //Just to tie up loose ends in case user defines both checkpointing AND para splitting

                targetFileName = fullWriteLocation + "fold" + expSettings.foldId + "_" + expSettings.singleParameterID + ".csv";
                if (CollateResults.validateSingleFoldFile(targetFileName)) {
                    LOGGER.log(Level.INFO, expSettings.toShortString() + ", parameter " + expSettings.singleParameterID +", already exists at "+targetFileName+", exiting.");
                    return null;
                }
            }

            ClassifierResults[] results = runExperiment(expSettings, data[0], data[1], classifier, fullWriteLocation);
            LOGGER.log(Level.INFO, "Experiment finished " + expSettings.toShortString() + ", Test Acc:" + results[1].getAcc());

            return results;
        }
    }

    /**
     * Perform an actual experiment, using the loaded classifier and resampled dataset given, writing to the specified results location.
     *
     * 1) If needed, set up file paths and flags related to a single parameter evaluation and/or the classifier's internal parameter saving things
     * 2) If we want to be performing cv to find an estimate of the error on the train set, either do that here or set up the classifier to do it internally
     *          during buildClassifier()
     * 3) Do the actual training, i.e buildClassifier()
     * 4) Save any train cv results
     * 5) Evaluate on the test set
     * 6) Save test results
     * 7) Done
     *
     * NOTES: 1. If the classifier is a SaveableEnsemble, then we save the
     * internal cross validation accuracy and the internal test predictions 2.
     * The output of the file testFold+fold+.csv is Line 1:
     * ProblemName,ClassifierName, train/test Line 2: parameter information for
     * final classifierName, if it is available Line 3: test accuracy then each line
     * is Actual Class, Predicted Class, Class probabilities
     *
     * @param resultsPath The exact folder in which to write the train and/or testFoldX.csv files
     * @return the accuracy of c on fold for problem given in train/test, or -1 on an error
     */


    public static ClassifierResults[] runExperiment(ExperimentalArguments expSettings, Instances trainSet, Instances testSet, Classifier classifier, String resultsPath) {

        //if this is a parameter split run, train file name is defined by this
        //otherwise generally if the classifier wants to save parameter info itnerally, set that up here too
        String trainFoldFilename = setupParameterSavingInfo(expSettings, classifier, trainSet, resultsPath);
        if (trainFoldFilename == null)
            //otherwise, defined by this as default
            trainFoldFilename = "trainFold" + expSettings.foldId + ".csv";
        String testFoldFilename = "testFold" + expSettings.foldId + ".csv";

        //these train results shall now be initialised regardless of whether
        //we're going to write them out, to store at minimum the build times
        ClassifierResults trainResults = new ClassifierResults();
        ClassifierResults testResults = new ClassifierResults();

        long benchmark = findBenchmarkTime(expSettings);

        LOGGER.log(Level.FINE, "Preamble complete, real experiment starting.");

        try {
            if (expSettings.generateErrorEstimateOnTrainSet && !trainFoldExists && !expSettings.forceEvaluation) {
                //Tell the classifier to generate train results if it can do it internally,
                //otherwise perform the evaluation externally here (e.g. cross validation on the
                //train data
                if (EnhancedAbstractClassifier.classifierAbleToEstimateOwnPerformance(classifier))
                    ((EnhancedAbstractClassifier) classifier).setEstimateOwnPerformance(true);
                else
                    trainResults = findExternalTrainEstimate(expSettings, classifier, trainSet, expSettings.foldId);
            }
            LOGGER.log(Level.FINE, "Train estimate ready.");

            //Build on the full train data here
            long buildTime = System.nanoTime();
            classifier.buildClassifier(trainSet);
            buildTime = System.nanoTime() - buildTime;
            LOGGER.log(Level.FINE, "Training complete");

            trainResults = finaliseTrainResults(expSettings, classifier, trainResults, buildTime, benchmark);
            //At this stage, regardless of whether the classifier is able to estimate it's
            //own accuracy or not, train results should contain either
            //    a) timings, if expSettings.generateErrorEstimateOnTrainSet == false
            //    b) full predictions, if expSettings.generateErrorEstimateOnTrainSet == true

            if (expSettings.generateErrorEstimateOnTrainSet && !trainFoldExists && !expSettings.forceEvaluation)
                writeResults(expSettings, trainResults, resultsPath + trainFoldFilename, "train");
            LOGGER.log(Level.FINE, "Train estimate written");

            if (expSettings.serialiseTrainedClassifier && classifier instanceof Serializable)
                serialiseClassifier(expSettings, classifier);

            //And now evaluate on the test set, if this wasn't a single parameter fold
            if (expSettings.singleParameterID == null) {
                //This is checked before the buildClassifier also, but
                //a) another process may have been doing the same experiment
                //b) we have a special case for the file builder that copies the results over in buildClassifier (apparently?)
                //no reason not to check again
                if (expSettings.forceEvaluation || !CollateResults.validateSingleFoldFile(resultsPath + testFoldFilename)) {
                    testResults = evaluateClassifier(expSettings, classifier, testSet);
                    assert(testResults.getTimeUnit().equals(TimeUnit.NANOSECONDS)); //should have been set as nanos in the evaluation

                    testResults.setParas(trainResults.getParas());

                    testResults.turnOffZeroTimingsErrors();
                    testResults.setBenchmarkTime(benchmark);
                    testResults.setBuildTime(trainResults.getBuildTime());
                    testResults.turnOnZeroTimingsErrors();

                    LOGGER.log(Level.FINE, "Testing complete");

                    writeResults(expSettings, testResults, resultsPath + testFoldFilename, "test");
                    LOGGER.log(Level.FINE, "Testing written");
                }
                else {
                    LOGGER.log(Level.INFO, "Test file already found, written by another process.");
                    testResults = new ClassifierResults(resultsPath + testFoldFilename);
                }
                return new ClassifierResults[] { trainResults, testResults };
            }
            else {
                return new ClassifierResults[] { trainResults, null }; //not error, but we dont have a test acc. just returning 0 for now
            }
        }
        catch (Exception e) {
            //todo expand..
            LOGGER.log(Level.SEVERE, "Experiment failed. Settings: " + expSettings + "\n\nERROR: " + e.toString(), e);
            return null; //error state
        }
    }

    /**
     * This method cleans up and consolidates the information we have about the
     * build process into a ClassifierResults object, based on the capabilities of the
     * classifier and whether we want to be writing a train predictions file
     *
     * Regardless of whether the classifier is able to estimate it's own accuracy
     * or not, the returned train results should contain either
     *    a) timings, if expSettings.generateErrorEstimateOnTrainSet == false
     *    b) full predictions, if expSettings.generateErrorEstimateOnTrainSet == true
     *
     * @param exp
     * @param classifier
     * @param trainResults the results object so far which may be empty, contain the recorded
     *      timings of the particular classifier, or contain the results of a previous executed
     *      external estimation process,
     * @param buildTime as recorded by experiments.java, but which may not be used if the classifier
     *      records it's own build time more accurately
     * @return the finalised train results object
     * @throws Exception
     */
    public static ClassifierResults finaliseTrainResults(ExperimentalArguments exp, Classifier classifier, ClassifierResults trainResults, long buildTime, long benchmarkTime) throws Exception {

        /*
        if estimateacc { //want full predictions
            timingToUpdateWith = buildTime (the one passed to this func)
            if is EnhancedAbstractClassifier {
                if able to estimate own acc
                    just return getTrainResults()
                else
                    timingToUpdateWith = getTrainResults().getBuildTime()
            }
            trainResults.setBuildTime(timingToUpdateWith)
            return trainResults
        }
        else not estimating acc { //just want timings
            if is EnhancedAbstractClassifier
                just return getTrainResults(), contains the timings and other maybe useful metainfo
            else
                trainResults passed are empty
                trainResults.setBuildTime(buildTime)
                return trainResults
        */

        if (exp.generateErrorEstimateOnTrainSet) { //want timings and full predictions
            long timingToUpdateWith = buildTime; //the timing that experiments measured by default
            String paras = "No parameter info";

            if (classifier instanceof EnhancedAbstractClassifier) {
                EnhancedAbstractClassifier eac = ((EnhancedAbstractClassifier)classifier);
                if (eac.getEstimateOwnPerformance()) {
                    ClassifierResults res = eac.getTrainResults(); //classifier internally estimateed/recorded itself, just return that directly
                    res.setBenchmarkTime(benchmarkTime);
<<<<<<< HEAD
                    res.setMemory(maxMemory);

=======
>>>>>>> d26e3932
                    return res;
                }
                else {
                    timingToUpdateWith = eac.getTrainResults().getBuildTime(); //update with classifier's own timings instead
                    paras = eac.getParameters();
                }
            }

            //update the externally produced results with the appropriate timing
            trainResults.setBuildTime(timingToUpdateWith);
            trainResults.setBuildPlusEstimateTime(timingToUpdateWith + trainResults.getErrorEstimateTime());
            trainResults.setBenchmarkTime(benchmarkTime);
            trainResults.setParas(paras);
        }
        else { // just want the timings
            if (classifier instanceof EnhancedAbstractClassifier) {
                trainResults = ((EnhancedAbstractClassifier) classifier).getTrainResults();
                trainResults.setBenchmarkTime(benchmarkTime);
            }
            else {
                trainResults.setBuildTime(buildTime);
                trainResults.setBenchmarkTime(benchmarkTime);
            }
        }

<<<<<<< HEAD
        trainResults.setMemory(maxMemory);

=======
>>>>>>> d26e3932
        return trainResults;
    }

    private static String setupParameterSavingInfo(ExperimentalArguments expSettings, Classifier classifier, Instances train, String resultsPath) {
        String parameterFileName = null;
        if (expSettings.singleParameterID != null && classifier instanceof ParameterSplittable)//Single parameter fold
        {
            if (classifier instanceof TunedRandomForest)
                ((TunedRandomForest) classifier).setNumFeaturesInProblem(train.numAttributes() - 1);

            expSettings.checkpointing = false;
            ((ParameterSplittable) classifier).setParametersFromIndex(expSettings.singleParameterID);
            parameterFileName = "fold" + expSettings.foldId + "_" + expSettings.singleParameterID + ".csv";
            expSettings.generateErrorEstimateOnTrainSet = true;
        }
        else {
            //Only do all this if not an internal _single parameter_ experiment
            // Save internal info for ensembles
            if (classifier instanceof SaveableEnsemble) {
                ((SaveableEnsemble) classifier).saveResults(resultsPath + "internalCV_" + expSettings.foldId + ".csv", resultsPath + "internalTestPreds_" + expSettings.foldId + ".csv");
            }
            if (expSettings.checkpointing && classifier instanceof SaveEachParameter) {
                ((SaveEachParameter) classifier).setPathToSaveParameters(resultsPath + "fold" + expSettings.foldId + "_");
            }
        }

        return parameterFileName;
    }

    private static ClassifierResults findExternalTrainEstimate(ExperimentalArguments exp, Classifier classifier, Instances train, int fold) throws Exception {
        ClassifierResults trainResults = null;
        long trainBenchmark = findBenchmarkTime(exp);

        //todo clean up this hack. default is cv_10, as with all old trainFold results pre 2019/07/19
        String[] parts = exp.trainEstimateMethod.split("_");
        String method = parts[0];

        String para1 = null;
        if (parts.length > 1)
            para1 = parts[1];

        String para2 = null;
        if (parts.length > 2)
            para2 = parts[2];

        switch (method) {
            case "cv":
            case "CV":
            case "CrossValidationEvaluator":
                int numCVFolds = Experiments.numCVFolds;
                if (para1 != null)
                    numCVFolds = Integer.parseInt(para1);
                numCVFolds = Math.min(train.numInstances(), numCVFolds);

                CrossValidationEvaluator cv = new CrossValidationEvaluator();
                cv.setSeed(fold);
                cv.setNumFolds(numCVFolds);
                trainResults = cv.crossValidateWithStats(classifier, train);
                break;

            case "hov":
            case "HOV":
            case "SingleTestSetEvaluator":
                double trainPropHov = DatasetLoading.getProportionKeptForTraining();
                if (para1 != null)
                    trainPropHov = Double.parseDouble(para1);

                SingleSampleEvaluator hov = new SingleSampleEvaluator();
                hov.setSeed(fold);
                hov.setPropInstancesInTrain(trainPropHov);
                trainResults = hov.evaluate(classifier, train);
                break;

            case "sr":
            case "SR":
            case "StratifiedResamplesEvaluator":
                int numSRFolds = 30;
                if (para1 != null)
                    numSRFolds = Integer.parseInt(para1);

                double trainPropSRR = DatasetLoading.getProportionKeptForTraining();
                if (para2 != null)
                    trainPropSRR = Double.parseDouble(para2);

                StratifiedResamplesEvaluator srr = new StratifiedResamplesEvaluator();
                srr.setSeed(fold);
                srr.setNumFolds(numSRFolds);
                srr.setUseEachResampleIdAsSeed(true);
                srr.setPropInstancesInTrain(trainPropSRR);
                trainResults = srr.evaluate(classifier, train);
                break;

            default:
                throw new Exception("Unrecognised method to estimate error on the train given: " + exp.trainEstimateMethod);
        }

        trainResults.setErrorEstimateMethod(exp.trainEstimateMethod);
        trainResults.setBenchmarkTime(trainBenchmark);

        return trainResults;
    }

    public static void serialiseClassifier(ExperimentalArguments expSettings, Classifier classifier) throws FileNotFoundException, IOException {
        String filename = expSettings.supportingFilePath + expSettings.classifierName + "_" + expSettings.datasetName + "_" + expSettings.foldId + ".ser";

        LOGGER.log(Level.FINE, "Attempting classifier serialisation, to " + filename);

        FileOutputStream fos = new FileOutputStream(filename);
        try (ObjectOutputStream out = new ObjectOutputStream(fos)) {
            out.writeObject(classifier);
            fos.close();
            out.close();
        }

        LOGGER.log(Level.FINE, "Classifier serialised successfully");
    }

    /**
     * Meta info shall be set by writeResults(...), just generating the prediction info and
     * any info directly calculable from that here
     */
    public static ClassifierResults evaluateClassifier(ExperimentalArguments exp, Classifier classifier, Instances testSet) throws Exception {
        SingleTestSetEvaluator eval = new SingleTestSetEvaluator(exp.foldId, false, true); //DONT clone data, DO set the class to be missing for each inst

        return eval.evaluate(classifier, testSet);
    }

    /**
     * If exp.performTimingBenchmark = true, this will return the total time to
     * sort 1,000 arrays of size 10,000
     *
     * Expected time on Intel(R) Core(TM) i7-7700K CPU @ 4.20GHz is ~0.8 seconds
     *
     * This can still anecdotally vary between 0.75 to 1.05 on my windows machine, however.
     */
    public static long findBenchmarkTime(ExperimentalArguments exp) {
        if (!exp.performTimingBenchmark)
            return -1; //the default in classifierresults, i.e no benchmark

        // else calc benchmark

        int arrSize = 10000;
        int repeats = 1000;
        long[] times = new long[repeats];
        long total = 0L;
        for (int i = 0; i < repeats; i++) {
            times[i] = atomicBenchmark(arrSize);
            total+=times[i];
        }

        if (debug) {
            long mean = 0L, max = Long.MIN_VALUE, min = Long.MAX_VALUE;
            for (long time : times) {
                mean += time;
                if (time < min)
                    min = time;
                if (time > max)
                    max = time;
            }
            mean/=repeats;

            int halfR = repeats/2;
            long median = repeats % 2 == 0 ?
                    (times[halfR] + times[halfR+1]) / 2 :
                    times[halfR];

            double d = 1000000000;
            StringBuilder sb = new StringBuilder("BENCHMARK TIMINGS, summary of times to "
                    + "sort "+repeats+" random int arrays of size "+arrSize+" - in seconds\n");
            sb.append("total = ").append(total/d).append("\n");
            sb.append("min = ").append(min/d).append("\n");
            sb.append("max = ").append(max/d).append("\n");
            sb.append("mean = ").append(mean/d).append("\n");
            sb.append("median = ").append(median/d).append("\n");

            LOGGER.log(Level.FINE, sb.toString());
        }

        return total;
    }

    private static long atomicBenchmark(int arrSize) {
        long startTime = System.nanoTime();
        int[] arr = new int[arrSize];
        Random rng = new Random(0);
        for (int j = 0; j < arrSize; j++)
            arr[j] = rng.nextInt();

        Arrays.sort(arr);
        return System.nanoTime() - startTime;
    }

    public static void writeResults(ExperimentalArguments exp, ClassifierResults results, String fullTestWritingPath, String split) throws Exception {
        results.setClassifierName(exp.classifierName);
        results.setDatasetName(exp.datasetName);
        results.setFoldID(exp.foldId);
        results.setSplit(split);

        //TODO get system information, e.g. cpu clock-speed. generic across os too
        Date date = new Date();
        SimpleDateFormat formatter = new SimpleDateFormat("yyyy-MM-dd HH:mm:ss");
        results.setDescription("Generated by Experiments.java on " + formatter.format(date));


        //todo, need to make design decisions with the classifierresults enum to clean this switch up
        switch (exp.classifierResultsFileFormat) {
            case 0: //PREDICTIONS
                results.writeFullResultsToFile(fullTestWritingPath);
                break;
            case 1: //METRICS
                results.writeSummaryResultsToFile(fullTestWritingPath);
                break;
            case 2: //COMPACT
                results.writeCompactResultsToFile(fullTestWritingPath);
                break;
            default: {
                System.err.println("Classifier Results file writing format not recognised, "+exp.classifierResultsFileFormat+", just writing the full predictions.");
                results.writeFullResultsToFile(fullTestWritingPath);
                break;
            }

        }

        File f = new File(fullTestWritingPath);
        if (f.exists()) {
            f.setWritable(true, false);
        }
    }

    /**
     * Will run through all combinations of classifiers*datasets*folds provided, using the meta experimental info stored in the
     * standardArgs. Will by default set numThreads = numCores
     */
    public static void setupAndRunMultipleExperimentsThreaded(ExperimentalArguments standardArgs, String[] classifierNames, String[] datasetNames, int minFolds, int maxFolds) throws Exception{
        setupAndRunMultipleExperimentsThreaded(standardArgs, classifierNames, datasetNames, minFolds, maxFolds, 0);
    }

    /**
     * Will run through all combinations of classifiers*datasets*folds provided, using the meta experimental info stored in the
     * standardArgs. If numThreads > 0, will spawn that many threads. If numThreads == 0, will use as many threads as there are cores,
     * else if numThreads == -1, will spawn as many threads as there are cores minus 1, to aid usability of the machine.
     */
    public static void setupAndRunMultipleExperimentsThreaded(ExperimentalArguments standardArgs, String[] classifierNames, String[] datasetNames, int minFolds, int maxFolds, int numThreads) throws Exception{
        int numCores = Runtime.getRuntime().availableProcessors();
        if (numThreads == 0)
            numThreads = numCores;
        else if (numThreads < 0)
            numThreads = Math.max(1, numCores-1);

        System.out.println("# cores ="+numCores);
        System.out.println("# threads ="+numThreads);
        ExecutorService executor = Executors.newFixedThreadPool(numThreads);

        List<ExperimentalArguments> exps = standardArgs.generateExperiments(classifierNames, datasetNames, minFolds, maxFolds);
        for (ExperimentalArguments exp : exps)
            executor.execute(exp);

        executor.shutdown();
        while (!executor.isTerminated()) {
        }
        System.out.println("Finished all threads");
    }

    @Parameters(separators = "=")
    public static class ExperimentalArguments implements Runnable {

        //REQUIRED PARAMETERS
        @Parameter(names={"-dp","--dataPath"}, required=true, order=0, description = "(String) The directory that contains the dataset to be evaluated on, in the form "
                + "[--dataPath]/[--datasetName]/[--datasetname].arff (the actual arff file(s) may be in different forms, see Experiments.sampleDataset(...).")
        public String dataReadLocation = null;

        @Parameter(names={"-rp","--resultsPath"}, required=true, order=1, description = "(String) The parent directory to write the results of the evaluation to, in the form "
                + "[--resultsPath]/[--classifierName]/Predictions/[--datasetName]/...")
        public String resultsWriteLocation = null;

        @Parameter(names={"-cn","--classifierName"}, required=true, order=2, description = "(String) The name of the classifier to evaluate. A case matching this value should exist within the ClassifierLists")
        public String classifierName = null;

        @Parameter(names={"-dn","--datasetName"}, required=true, order=3, description = "(String) The name of the dataset to be evaluated on, which resides within the dataPath in the form "
                + "[--dataPath]/[--datasetName]/[--datasetname].arff (the actual arff file(s) may be of different forms, see Experiments.sampleDataset(...).")
        public String datasetName = null;

        @Parameter(names={"-f","--fold"}, required=true, order=4, description = "(int) The fold index for dataset resampling, also used as the rng seed. *Indexed from 1* to conform with cluster array "
                + "job indices. The fold id pass will be automatically decremented to be zero-indexed internally.")
        public int foldId = 0;

        //OPTIONAL PARAMETERS
        @Parameter(names={"--help"}, hidden=true) //hidden from usage() printout
        private boolean help = false;

        //todo separate verbosity into it own thing
        @Parameter(names={"-d","--debug"}, arity=1, description = "(boolean) Increases verbosity and turns on the printing of debug statements")
        public boolean debug = false;

        @Parameter(names={"-gtf","--genTrainFiles"}, arity=1, description = "(boolean) Turns on the production of trainFold[fold].csv files, the results of which are calculate either via a cross validation of "
                + "the train data, or if a classifier implements the TrainAccuracyEstimate interface, the classifier will write its own estimate via its own means of evaluation.")
        public boolean generateErrorEstimateOnTrainSet = false;

        @Parameter(names={"-cp","--checkpointing"}, arity=1, description = "(boolean) Turns on the usage of checkpointing, if the classifier implements the SaveParameterInfo and/or CheckpointClassifier interfaces. The "
                + "classifier by default will write its checkpointing files to the same location as the --resultsPath, unless another path is optionally supplied to --checkpointPath.")
        public boolean checkpointing = false;

        @Parameter(names={"-sp","--supportingFilePath"}, description = "(String) Specifies the directory to write any files that may be produced by the classifier if it is a FileProducer. This includes but may not be "
                + "limited to: parameter evaluations, checkpoints, and logs. By default, these files are written to a generated subdirectory in the same location that the train and testFold[fold] files are written, relative"
                + "the --resultsPath. If a path is supplied via this parameter however, the files shall be written to that precisely that directory, as opposed to e.g. [-sp]/[--classifierName]/Predictions... "
                + "THIS IS A PLACEHOLDER PARAMETER. TO BE FULLY IMPLEMENTED WHEN INTERFACES AND SETCLASSIFIER ARE UPDATED.")
        public String supportingFilePath = null;

        @Parameter(names={"-pid","--parameterSplitIndex"}, description = "(Integer) If supplied and the classifier implements the ParameterSplittable interface, this execution of experiments will be set up to evaluate "
                + "the parameter set -pid within the parameter space used by the classifier (whether that be a supplied space or default). How the integer -pid maps onto the parameter space is up to the classifier.")
        public Integer singleParameterID = null;

        @Parameter(names={"-tb","--timingBenchmark"}, arity=1, description = "(boolean) Turns on the computation of a standard operation to act as a simple benchmark for the speed of computation on this hardware, which may "
                + "optionally be used to normalise build/test/predictions times across hardware in later analysis. Expected time on Intel(R) Core(TM) i7-7700K CPU @ 4.20GHz is ~0.8 seconds. For experiments that are likely to be very "
                + "short, it is recommended to leave this off, as it will proportionally increase the total time to perform all your experiments by a great deal, and for short evaluation time the proportional affect of "
                + "any processing noise may make any benchmark normalisation process unreliable anyway.")
        public boolean performTimingBenchmark = false;

        //todo expose the filetype enum in some way, currently just using an unconnected if statement, if e.g the order of the enum values changes in the classifierresults, which we have no knowledge
        //of here, the ifs will call the wrong things. decide on the design of this
        @Parameter(names={"-ff","--fileFormat"}, description = "(int) Specifies the format for the classifier results file to be written in, accepted values = { 0, 1, 2 }, default = 0. 0 writes the first 3 lines of meta information "
                + "as well as the full prediction information, and requires the most disk space. 1 writes the first three lines and a list of the performance metrics calculated from the prediction info. 2 writes the first three lines only, and "
                + "requires the least space. Use options other than 0 if generating too many files with too much prediction information for the disk space available, however be aware that there is of course a loss of information.")
        public int classifierResultsFileFormat = 0;

        @Parameter(names={"-ctrs","--contractTrainSecs"}, description = "(long) Defines a time limit, in seconds, for the training of the classifier if it implements the TrainTimeContractClassifier interface. Defaults to 0, which sets "
                + "no contract time. Only one of --contractTrainSecs, and --contractTrainHours should be supplied. If both are supplied, seconds takes preference over hours. "
                + "THIS IS A PLACEHOLDER PARAMETER. TO BE FULLY IMPLEMENTED WHEN INTERFACES AND SETCLASSIFIER ARE UPDATED.")
        public long contractTrainTimeSeconds = 0;

        @Parameter(names={"-ctrh","--contractTrainHours"}, description = "(long) Defines a time limit, in hours, for the training of the classifier if it implements the TrainTimeContractClassifier interface. Defaults to 0, which sets "
                + "no contract time. Only one of --contractTimeNanos, --contractTimeMinutes, or --contractTimeHours should be supplied. If both are supplied, seconds hours takes preference over hours."
                + "\n\n THIS IS A PLACEHOLDER PARAMETER. TO BE FULLY IMPLEMENTED WHEN INTERFACES AND SETCLASSIFIER ARE UPDATED.")
        public long contractTrainTimeHours = 0;

        @Parameter(names={"-ctem","--contractTestMillis"}, description = "(long) Defines a time limit, in miliseconds, for the time given to the classifier to make each test prediction if it implements the ContractablePredictions interface. "
                + "Defaults to 0, which sets no contract time. Only one of --contractTestMillis and --contractTestSecs should be supplied. If both are supplied, milis takes preference over seconds. "
                + "THIS IS A PLACEHOLDER PARAMETER. TO BE FULLY IMPLEMENTED WHEN INTERFACES AND SETCLASSIFIER ARE UPDATED.")
        public long contractPredTimeMillis = 0;

        @Parameter(names={"-ctes","--contractTestSecs"}, description = "(long) Defines a time limit, in seconds, for the time given to the classifier to make each test prediction if it implements the ContractablePredictions interface. "
                + "Defaults to 0, which sets no contract time. Only one of --contractTestMillis and --contractTestSecs should be supplied. If both are supplied, milis takes preference over seconds. "
                + "THIS IS A PLACEHOLDER PARAMETER. TO BE FULLY IMPLEMENTED WHEN INTERFACES AND SETCLASSIFIER ARE UPDATED.")
        public long contractPredTimeSeconds= 0;

        @Parameter(names={"-sc","--serialiseClassifier"}, arity=1, description = "(boolean) If true, and the classifier is serialisable, the classifier will be serialised to the --supportingFilesPath after training, but before testing.  "
                + "THIS IS A PLACEHOLDER PARAMETER. TO BE FULLY IMPLEMENTED")
        public boolean serialiseTrainedClassifier = false;

        @Parameter(names={"--force"}, arity=1, description = "(boolean) If true, the evaluation will occur even if what would be the resulting file already exists. The old file will be overwritten with the new evaluation results.")
        public boolean forceEvaluation = false;

        @Parameter(names={"-tem --trainEstimateMethod"}, arity=1, description = "(String) Defines the method and parameters of the evaluation method used to estimate error on the train set, if --genTrainFiles == true. Current implementation is a hack to get the option in for"
                + " experiment running in the short term. Give one of 'cv' and 'hov' for cross validation and hold-out validation set respectively, and a number of folds (e.g. cv_10) or train set proportion (e.g. hov_0.7) respectively. Default is a 10 fold cv, i.e. cv_10.")
        public String trainEstimateMethod = "cv_10";

        @Parameter(names={"--conTrain"}, arity = 2, description = "todo")
        private List<String> trainContracts = new ArrayList<>();

        @Parameter(names={"--contractInName"}, arity = 1, description = "todo")
        private boolean appendTrainContractToClassifierName = true;

        @Parameter(names={"-l", "--logLevel"}, description = "log level")
        private String logLevelStr = null;

        private Level logLevel = null;

        public boolean hasTrainContracts() {
            return trainContracts.size() > 0;
        }

        public ExperimentalArguments() {

        }

        public ExperimentalArguments(String[] args) throws Exception {
            parseArguments(args);
        }

        @Override //Runnable
        public void run() {
            try {
                setupAndRunExperiment(this);
            } catch (Exception ex) {
                ex.printStackTrace();
            }
        }

        /**
         * This is a bit of a bolt-on method for now. It assumes that the object on which
         * this method is being called has all the other parameters not passed to it set already
         * (e.g data location, results location) and these will be replicated across all experiments.
         * The current value of this.classifierName, this.datasetName, and this.foldId are ignored within
         * this method.
         *
         *
         * @param minFold inclusive
         * @param maxFold exclusive, i.e will make folds [ for (int f = minFold; f < maxFold; ++f) ]
         * @return a list of unique experimental arguments, covering all combinations of classifier, datasets, and folds passed, with the same meta info as 'this' currently stores
         */
        public List<ExperimentalArguments> generateExperiments(String[] classifierNames, String[] datasetNames, int minFold, int maxFold) {

            if (minFold > maxFold) {
                int t = minFold;
                minFold = maxFold;
                maxFold = t;
            }

            ArrayList<ExperimentalArguments> exps = new ArrayList<>(classifierNames.length * datasetNames.length * (maxFold - minFold));

            for (String classifier : classifierNames) {
                for (String dataset : datasetNames) {
                    for (int fold = minFold; fold < maxFold; fold++) {
                        ExperimentalArguments exp = new ExperimentalArguments();
                        exp.classifierName = classifier;
                        exp.datasetName = dataset;
                        exp.foldId = fold;

                        exp.dataReadLocation = this.dataReadLocation;
                        exp.resultsWriteLocation = this.resultsWriteLocation;
                        exp.generateErrorEstimateOnTrainSet = this.generateErrorEstimateOnTrainSet;
                        exp.checkpointing = this.checkpointing;
                        exp.singleParameterID = this.singleParameterID;
                        exp.contractTrainTimeSeconds = this.contractTrainTimeSeconds;
                        exp.contractTrainTimeHours = this.contractTrainTimeHours;
                        exp.contractPredTimeMillis = this.contractPredTimeMillis;
                        exp.contractPredTimeSeconds = this.contractPredTimeSeconds;
                        exp.performTimingBenchmark = this.performTimingBenchmark;
                        exp.supportingFilePath = this.supportingFilePath;
                        exp.debug = this.debug;
                        exp.classifierResultsFileFormat = this.classifierResultsFileFormat;
                        exp.serialiseTrainedClassifier = this.serialiseTrainedClassifier;

                        exps.add(exp);
                    }
                }
            }

            return exps;
        }

        private void parseArguments(String[] args) throws Exception {
            Builder b = JCommander.newBuilder();
            b.addObject(this);
            JCommander jc = b.build();
            jc.setProgramName("Experiments.java");  //todo maybe add copyright etcetc
            try {
                jc.parse(args);
            } catch (Exception e) {
                if (!help) {
                    //we actually errored, instead of the program simply being called with the --help flag
                    System.err.println("Parsing of arguments failed, parameter information follows after the error. Parameters that require values should have the flag and value separated by '='.");
                    System.err.println("For example: java -jar TimeSeriesClassification.jar -dp=data/path/ -rp=results/path/ -cn=someClassifier -dn=someDataset -f=0");
                    System.err.println("Parameters prefixed by a * are REQUIRED. These are the first five parameters, which are needed to run a basic experiment.");
                    System.err.println("Error: \n\t"+e+"\n\n");
                }
                jc.usage();
//                Thread.sleep(1000); //usage can take a second to print for some reason?... no idea what it's actually doing
//                System.exit(1);
            }

            foldId -= 1; //go from one-indexed to zero-indexed
            Experiments.debug = this.debug;

            //populating the contract times if present
            //todo refactor to timeunits
            if (contractTrainTimeSeconds > 0)
                contractTrainTimeHours = contractTrainTimeSeconds / 60 / 60;
            else if (contractTrainTimeHours > 0)
                contractTrainTimeSeconds = contractTrainTimeHours * 60 * 60;

            if (contractPredTimeMillis > 0)
                contractPredTimeSeconds = contractPredTimeMillis / 1000;
            else if (contractPredTimeSeconds > 0)
                contractPredTimeMillis = contractPredTimeSeconds * 1000;

            resultsWriteLocation = StrUtils.asDirPath(resultsWriteLocation);
            dataReadLocation = StrUtils.asDirPath(dataReadLocation);

            if(contractTrainTimeHours > 0) {
                trainContracts.add(String.valueOf(contractTrainTimeHours));
                trainContracts.add(TimeUnit.HOURS.toString());
            } else if(contractTrainTimeSeconds > 0) {
                trainContracts.add(String.valueOf(contractTrainTimeSeconds));
                trainContracts.add(TimeUnit.SECONDS.toString());
            }

            // check the contracts are in ascending order // todo sort them
            for(int i = 1; i < trainContracts.size(); i += 2) {
                trainContracts.set(i, trainContracts.get(i).toUpperCase());
            }
            long prev = -1;
            for(int i = 0; i < trainContracts.size(); i += 2) {
                long nanos = TimeUnit.NANOSECONDS.convert(Long.parseLong(trainContracts.get(i)),
                        TimeUnit.valueOf(trainContracts.get(i + 1)));
                if(prev > nanos) {
                    throw new IllegalArgumentException("contracts not in asc order");
                }
                prev = nanos;
            }

            if(trainContracts.size() % 2 != 0) {
                throw new IllegalStateException("illegal number of args for time");
            }

            if(logLevelStr != null) {
                logLevel = Level.parse(logLevelStr);
            }
        }

        public String toShortString() {
            return "["+classifierName+","+datasetName+","+foldId+"]";
        }

        @Override
        public String toString() {
            StringBuilder sb = new StringBuilder();

            sb.append("EXPERIMENT SETTINGS "+ this.toShortString());
            sb.append("\ndataReadLocation: ").append(dataReadLocation);
            sb.append("\nresultsWriteLocation: ").append(resultsWriteLocation);
            sb.append("\nclassifierName: ").append(classifierName);
            sb.append("\ndatasetName: ").append(datasetName);
            sb.append("\nfoldId: ").append(foldId);
            sb.append("\ngenerateErrorEstimateOnTrainSet: ").append(generateErrorEstimateOnTrainSet);
            sb.append("\ncheckpoint: ").append(checkpointing);
            sb.append("\nsingleParameterID: ").append(singleParameterID);
            sb.append("\ncheckpointPath: ").append(supportingFilePath);
            sb.append("\ncontractTrainTimeSeconds: ").append(contractTrainTimeSeconds);
            sb.append("\ncontractPredTimeMillis: ").append(contractPredTimeMillis);
            sb.append("\nclassifierResultsFileFormat: ").append(classifierResultsFileFormat);
            sb.append("\nperformTimingBenchmark: ").append(performTimingBenchmark);
            sb.append("\nserialiseTrainedClassifier: ").append(serialiseTrainedClassifier);
            sb.append("\ndebug: ").append(debug);

            return sb.toString();
        }
    }


}<|MERGE_RESOLUTION|>--- conflicted
+++ resolved
@@ -336,8 +336,13 @@
         //we're going to write them out, to store at minimum the build times
         ClassifierResults trainResults = new ClassifierResults();
         ClassifierResults testResults = new ClassifierResults();
+        ClassifierResults[] experimentResults = null; // the combined container, to hold { train, test } on return
 
         long benchmark = findBenchmarkTime(expSettings);
+
+        // Latest point before 'actual' experimental work may start - setting up the memory monitor
+        MemoryMonitor memoryMonitor = new MemoryMonitor();
+        memoryMonitor.installMonitor();
 
         LOGGER.log(Level.FINE, "Preamble complete, real experiment starting.");
 
@@ -359,15 +364,22 @@
             buildTime = System.nanoTime() - buildTime;
             LOGGER.log(Level.FINE, "Training complete");
 
-            trainResults = finaliseTrainResults(expSettings, classifier, trainResults, buildTime, benchmark);
+            // Training done, collect memory monitor results
+            // Need to wait for an update, otherwise very quick classifiers may not experience gc calls during training,
+            // or the monitor may not update in time before collecting the max
+            GcFinalization.awaitFullGc();
+            long maxMemory = memoryMonitor.getMaxMemoryUsed();
+
+            trainResults = finaliseTrainResults(expSettings, classifier, trainResults, buildTime, benchmark, maxMemory);
             //At this stage, regardless of whether the classifier is able to estimate it's
             //own accuracy or not, train results should contain either
             //    a) timings, if expSettings.generateErrorEstimateOnTrainSet == false
             //    b) full predictions, if expSettings.generateErrorEstimateOnTrainSet == true
 
-            if (expSettings.generateErrorEstimateOnTrainSet && !trainFoldExists && !expSettings.forceEvaluation)
+            if (expSettings.generateErrorEstimateOnTrainSet && !trainFoldExists && !expSettings.forceEvaluation) {
                 writeResults(expSettings, trainResults, resultsPath + trainFoldFilename, "train");
-            LOGGER.log(Level.FINE, "Train estimate written");
+                LOGGER.log(Level.FINE, "Train estimate written");
+            }
 
             if (expSettings.serialiseTrainedClassifier && classifier instanceof Serializable)
                 serialiseClassifier(expSettings, classifier);
@@ -388,27 +400,29 @@
                     testResults.setBenchmarkTime(benchmark);
                     testResults.setBuildTime(trainResults.getBuildTime());
                     testResults.turnOnZeroTimingsErrors();
+                    testResults.setMemory(maxMemory);
 
                     LOGGER.log(Level.FINE, "Testing complete");
 
                     writeResults(expSettings, testResults, resultsPath + testFoldFilename, "test");
-                    LOGGER.log(Level.FINE, "Testing written");
+                    LOGGER.log(Level.FINE, "Test results written");
                 }
                 else {
                     LOGGER.log(Level.INFO, "Test file already found, written by another process.");
                     testResults = new ClassifierResults(resultsPath + testFoldFilename);
                 }
-                return new ClassifierResults[] { trainResults, testResults };
-            }
-            else {
-                return new ClassifierResults[] { trainResults, null }; //not error, but we dont have a test acc. just returning 0 for now
-            }
+            }
+
+            experimentResults = new ClassifierResults[] {trainResults, testResults};
         }
         catch (Exception e) {
             //todo expand..
             LOGGER.log(Level.SEVERE, "Experiment failed. Settings: " + expSettings + "\n\nERROR: " + e.toString(), e);
+            e.printStackTrace();
             return null; //error state
         }
+
+        return experimentResults;
     }
 
     /**
@@ -431,7 +445,7 @@
      * @return the finalised train results object
      * @throws Exception
      */
-    public static ClassifierResults finaliseTrainResults(ExperimentalArguments exp, Classifier classifier, ClassifierResults trainResults, long buildTime, long benchmarkTime) throws Exception {
+    public static ClassifierResults finaliseTrainResults(ExperimentalArguments exp, Classifier classifier, ClassifierResults trainResults, long buildTime, long benchmarkTime, long maxMemory) throws Exception {
 
         /*
         if estimateacc { //want full predictions
@@ -463,11 +477,8 @@
                 if (eac.getEstimateOwnPerformance()) {
                     ClassifierResults res = eac.getTrainResults(); //classifier internally estimateed/recorded itself, just return that directly
                     res.setBenchmarkTime(benchmarkTime);
-<<<<<<< HEAD
                     res.setMemory(maxMemory);
 
-=======
->>>>>>> d26e3932
                     return res;
                 }
                 else {
@@ -493,11 +504,8 @@
             }
         }
 
-<<<<<<< HEAD
         trainResults.setMemory(maxMemory);
 
-=======
->>>>>>> d26e3932
         return trainResults;
     }
 
