/*
 *   This program is free software: you can redistribute it and/or modify
 *   it under the terms of the GNU General Public License as published by
 *   the Free Software Foundation, either version 3 of the License, or
 *   (at your option) any later version.
 *
 *   This program is distributed in the hope that it will be useful,
 *   but WITHOUT ANY WARRANTY; without even the implied warranty of
 *   MERCHANTABILITY or FITNESS FOR A PARTICULAR PURPOSE.  See the
 *   GNU General Public License for more details.
 *
 *   You should have received a copy of the GNU General Public License
 *   along with this program.  If not, see <http://www.gnu.org/licenses/>.
 */
package experiments;

<<<<<<< HEAD
import timeseriesweka.classifiers.early_classification.SR1CF1;
import weka_extras.classifiers.SaveEachParameter;
import weka_extras.classifiers.tuned.TunedRandomForest;
=======
import com.google.common.testing.GcFinalization;
import machine_learning.classifiers.SaveEachParameter;
import machine_learning.classifiers.tuned.TunedRandomForest;
>>>>>>> 377cf3d6
import experiments.data.DatasetLists;
import com.beust.jcommander.JCommander;
import com.beust.jcommander.JCommander.Builder;
import com.beust.jcommander.Parameter;
import com.beust.jcommander.Parameters;

import java.io.File;
import java.io.IOException;
import java.lang.reflect.Field;
import java.util.ArrayList;
import java.util.List;
import java.util.concurrent.ExecutorService;
import java.util.concurrent.Executors;
import java.util.logging.Level;
import java.util.logging.Logger;

import tsml.classifiers.*;
import evaluation.evaluators.CrossValidationEvaluator;
import evaluation.evaluators.SingleSampleEvaluator;
import tsml.classifiers.distance_based.utils.StrUtils;
import weka.classifiers.Classifier;
import evaluation.storage.ClassifierResults;
import evaluation.evaluators.SingleTestSetEvaluator;
import evaluation.evaluators.StratifiedResamplesEvaluator;
import experiments.data.DatasetLoading;
import java.io.FileNotFoundException;
import java.io.FileOutputStream;
import java.io.ObjectOutputStream;
import java.io.Serializable;
import java.text.SimpleDateFormat;
import java.util.Arrays;
import java.util.Date;
import java.util.Random;
import java.util.concurrent.TimeUnit;

<<<<<<< HEAD
import static utilities.InstanceTools.*;

import weka_extras.classifiers.ensembles.SaveableEnsemble;
=======
import machine_learning.classifiers.ensembles.SaveableEnsemble;
>>>>>>> 377cf3d6
import weka.core.Instances;

/**
 * The main experimental class of the timeseriesclassification codebase. The 'main' method to run is
 setupAndRunExperiment(ExperimentalArguments expSettings)

 An execution of this will evaluate a single classifier on a single resample of a single dataset.

 Given an ExperimentalArguments object, which may be parsed from command line arguments
 or constructed in code, (and in the future, perhaps other methods such as JSON files etc),
 will load the classifier and dataset specified, prep the location to write results to,
 train the classifier - potentially generating an error estimate via cross validation on the train set
 as well - and then predict the cases of the test set.

 The primary outputs are the train and/or 'testFoldX.csv' files, in the so-called ClassifierResults format,
 (see the class of the same name under utilities).

 main(String[] args) info:
 Parses args into an ExperimentalArguments object, then calls setupAndRunExperiment(ExperimentalArguments expSettings).
 Calling with the --help argument, or calling with un-parsable parameters, will print a summary of the possible parameters.

 Argument key-value pairs are separated by '='. The 5 basic, always required, arguments are:
 Para name (short/long)  |    Example
 -dp --dataPath          |    --dataPath=C:/Datasets/
 -rp --resultsPath       |    --resultsPath=C:/Results/
 -cn --classifierName    |    --classifierName=RandF
 -dn --datasetName       |    --datasetName=ItalyPowerDemand
 -f  --fold              |    --fold=1

 Use --help to see all the optional parameters, and more information about each of them.

 If running locally, it may be easier to build the ExperimentalArguments object yourself and call setupAndRunExperiment(...)
 directly, instead of building the String[] args and calling main like a lot of legacy code does.
 *
 * @author James Large (james.large@uea.ac.uk), Tony Bagnall (anthony.bagnall@uea.ac.uk)
 */
public class Experiments  {

    private final static Logger LOGGER = Logger.getLogger(Experiments.class.getName());

    public static boolean debug = false;

    private static boolean testFoldExists;
    private static boolean trainFoldExists;

    /**
     * If true, experiments will not print or log to stdout/err anything other that exceptions (SEVERE)
     */
    public static boolean beQuiet = false;

    //A few 'should be final but leaving them not final just in case' public static settings
    public static int numCVFolds = 10;

    private static String WORKSPACE_DIR = "Workspace";
    private static String PREDICTIONS_DIR = "Predictions";

    /**
     * Parses args into an ExperimentalArguments object, then calls setupAndRunExperiment(ExperimentalArguments expSettings).
     * Calling with the --help argument, or calling with un-parsable parameters, will print a summary of the possible parameters.

     Argument key-value pairs are separated by '='. The 5 basic, always required, arguments are:
     Para name (short/long)  |    Example
     -dp --dataPath          |    --dataPath=C:/Datasets/
     -rp --resultsPath       |    --resultsPath=C:/Results/
     -cn --classifierName    |    --classifierName=RandF
     -dn --datasetName       |    --datasetName=ItalyPowerDemand
     -f  --fold              |    --fold=1

     Use --help to see all the optional parameters, and more information about each of them.

     If running locally, it may be easier to build the ExperimentalArguments object yourself and call setupAndRunExperiment(...)
     directly, instead of building the String[] args and calling main like a lot of legacy code does.
     */
    public static void main(String[] args) throws Exception {
        //even if all else fails, print the args as a sanity check for cluster.
        if (!beQuiet) {
            System.out.println("Raw args:");
            for (String str : args)
                System.out.println("\t"+str);
            System.out.println("");
        }

        if (args.length > 0) {
            ExperimentalArguments expSettings = new ExperimentalArguments(args);
            setupAndRunExperiment(expSettings);
        }else{
            int folds=30;


            boolean threaded=false;
            if(threaded){
                String[] settings=new String[6];
                settings[0]="-dp=Z:\\ArchiveData\\Univariate_arff\\";//Where to get data
//                settings[0]="-dp=Z:\\RotFDebug\\UCINorm\\";//Where to get data
                settings[1]="-rp=E:\\Results Working Area\\HC Variants\\";//Where to write results
                settings[2]="-gtf=false"; //Whether to generate train files or not
                settings[3]="-cn=HC-TED2"; //Classifier name
                settings[5]="1";
                settings[4]="-dn="+"ItalyPowerDemand"; //Problem file
                settings[5]="-f=1";//Fold number (fold number 1 is stored as testFold0.csv, its a cluster thing)
                folds=30;
                String classifier="HIVE-COTE";
                ExperimentalArguments expSettings = new ExperimentalArguments(settings);
                System.out.println("Threaded experiment with "+expSettings);
//                String[] probFiles= {"Chinatown"};
                String[] probFiles= DatasetLists.tscProblems112;
                setupAndRunMultipleExperimentsThreaded(expSettings, new String[]{classifier},probFiles,0,folds);


            }else{//Local run without args, mainly for debugging
                String[] settings=new String[6];
//Location of data set
                settings[0]="-dp=Z:\\ArchiveData\\Univariate_arff\\";//Where to get data
                settings[1]="-rp=Z:\\ReferenceResults\\";//Where to write results
                settings[2]="-gtf=false"; //Whether to generate train files or not
                settings[3]="-cn=TS-CHIEF"; //Classifier name
//                for(String str:DatasetLists.tscProblems78){
                settings[4]="-dn="+""; //Problem file, added below
                settings[5]="-f=";//Fold number, added below (fold number 1 is stored as testFold0.csv, its a cluster thing)
//                settings[6]="--force=true";
//                settings[7]="-ctrs=0";
//                settings[8]="-tb=true";
                System.out.println("Manually set args:");
                for (String str : settings)
                    System.out.println("\t"+str);
                System.out.println("");
                String[] probFiles= {"NonInvasiveFetalECGThorax1"}; //DatasetLists.ReducedUCI;
                folds=30;
                for(String prob:probFiles){
                    settings[4]="-dn="+prob;
                    for(int i=1;i<=folds;i++){
                        settings[5]="-f="+i;
                        ExperimentalArguments expSettings = new ExperimentalArguments(settings);
                        setupAndRunExperiment(expSettings);
                    }
                }
            }
        }
    }

    /**
     * Runs an experiment with the given settings. For the more direct method in case e.g
     * you have a bespoke classifier not handled by ClassifierList or dataset that
     * is sampled in a bespoke way, use runExperiment
     *
     * 1) Sets up the logger.
     * 2) Sets up the results write path
     * 3) Checks whether this experiments results already exist. If so, exit
     * 4) Constructs the classifier
     * 5) Samples the dataset.
     * 6) If we're good to go, runs the experiment.
     */
    public static ClassifierResults[] setupAndRunExperiment(ExperimentalArguments expSettings) throws Exception {
        if (beQuiet)
            LOGGER.setLevel(Level.SEVERE); // only print severe things
        else {
            if (debug) LOGGER.setLevel(Level.FINEST); // print everything
            else       LOGGER.setLevel(Level.INFO); // print warnings, useful info etc, but not simple progress messages, e.g. 'training started'

            DatasetLoading.setDebug(debug); //TODO when we go full enterprise and figure out how to properly do logging, clean this up
        }
        LOGGER.log(Level.FINE, expSettings.toString());

        // Cases in the classifierlist can now change the classifier name to reflect particular parameters wanting to be
        // represented as different classifiers, e.g. ST_1day, ST_2day
        // The set classifier call is therefore made before defining paths that are dependent on the classifier name
        Classifier classifier = ClassifierLists.setClassifier(expSettings);
<<<<<<< HEAD
        
        //Build/make the directory to write the train and/or testFold files to
        String fullWriteLocation = expSettings.resultsWriteLocation + expSettings.classifierName + "/Predictions/" + expSettings.datasetName + "/";
        File f = new File(fullWriteLocation);
        if (!f.exists())
            f.mkdirs();
        
        String targetFileName = fullWriteLocation + "100%testFold" + expSettings.foldId + ".csv";
        
        //Check whether fold already exists, if so, dont do it, just quit
        if (!expSettings.forceEvaluation && experiments.CollateResults.validateSingleFoldFile(targetFileName)) {
            LOGGER.log(Level.INFO, expSettings.toShortString() + " already exists at "+targetFileName+", exiting.");
            return;
        }
        else {     
            Instances[] data = DatasetLoading.sampleDataset(expSettings.dataReadLocation, expSettings.datasetName, expSettings.foldId);
        
            //If needed, build/make the directory to write the train and/or testFold files to
            if (expSettings.supportingFilePath == null || expSettings.supportingFilePath.equals(""))
                expSettings.supportingFilePath = fullWriteLocation;
            
            ///////////// 02/04/2019 jamesl to be put back in in place of above when interface redesign finished. 
            // default builds a foldx/ dir in normal write dir
//            if (expSettings.supportingFilePath == null || expSettings.supportingFilePath.equals(""))
//                expSettings.supportingFilePath = fullWriteLocation + "fold" + expSettings.foldId + "/";
//            if (classifier instanceof FileProducer) {
//                f = new File(expSettings.supportingFilePath);
//                if (!f.exists())
//                    f.mkdirs();
//            }
            
            //If this is to be a single _parameter_ evaluation of a fold, check whether this exists, and again quit if it does.
            if (expSettings.singleParameterID != null && classifier instanceof ParameterSplittable) {
                expSettings.checkpointing = false; //Just to tie up loose ends in case user defines both checkpointing AND para splitting
                
                targetFileName = fullWriteLocation + "fold" + expSettings.foldId + "_" + expSettings.singleParameterID + ".csv";
                if (experiments.CollateResults.validateSingleFoldFile(targetFileName)) {
                    LOGGER.log(Level.INFO, expSettings.toShortString() + ", parameter " + expSettings.singleParameterID +", already exists at "+targetFileName+", exiting.");
                    return;
                }
            }
=======
>>>>>>> 377cf3d6

        buildExperimentDirectoriesAndFilenames(expSettings, classifier);
        //Check whether results already exists, if so and force evaluation is false: just quit
        if (quitEarlyDueToResultsExistence(expSettings))
            return null;

        Instances[] data = DatasetLoading.sampleDataset(expSettings.dataReadLocation, expSettings.datasetName, expSettings.foldId);
        setupClassifierExperimentalOptions(expSettings, classifier, data[0]);

        ClassifierResults[] results = runExperiment(expSettings, data[0], data[1], classifier);
        LOGGER.log(Level.INFO, "Experiment finished " + expSettings.toShortString() + ", Test Acc:" + results[1].getAcc());

        return results;
    }

    /**
     * Perform an actual experiment, using the loaded classifier and resampled dataset given, writing to the specified results location.
     *
     * 1) If needed, set up file paths and flags related to a single parameter evaluation and/or the classifier's internal parameter saving things
     * 2) If we want to be performing cv to find an estimate of the error on the train set, either do that here or set up the classifier to do it internally
     *          during buildClassifier()
     * 3) Do the actual training, i.e buildClassifier()
     * 4) Save information needed from the training, e.g. train estimates, serialising the classifier, etc.
     * 5) Evaluate the trained classifier on the test set
     * 6) Save test results
     * 7) Done
     *
     * NOTES: 1. If the classifier is a SaveableEnsemble, then we save the
     * internal cross validation accuracy and the internal test predictions 2.
     * The output of the file testFold+fold+.csv is Line 1:
     * ProblemName,ClassifierName, train/test Line 2: parameter information for
     * final classifierName, if it is available Line 3: test accuracy then each line
     * is Actual Class, Predicted Class, Class probabilities
     *
     * @return the classifierresults for this experiment, {train, test}
     */
    public static ClassifierResults[] runExperiment(ExperimentalArguments expSettings, Instances trainSet, Instances testSet, Classifier classifier) {
        ClassifierResults[] experimentResults = null; // the combined container, to hold { trainResults, testResults } on return

        LOGGER.log(Level.FINE, "Preamble complete, real experiment starting.");

        try {
<<<<<<< HEAD
            trainSet = zNormaliseWithClass(trainSet);
            testSet = zNormaliseWithClass(testSet);

            //Setup train results
            if (expSettings.generateErrorEstimateOnTrainSet) 
                trainResults = findOrSetUpTrainEstimate(expSettings, classifier, trainSet, expSettings.foldId, resultsPath + trainFoldFilename);
            LOGGER.log(Level.FINE, "Train estimate ready.");


            //Build on the full train data here
            long buildTime = System.nanoTime();
            classifier.buildClassifier(trainSet);
            buildTime = System.nanoTime() - buildTime;
            LOGGER.log(Level.FINE, "Training complete");

            if (expSettings.serialiseTrainedClassifier && classifier instanceof Serializable)
                serialiseClassifier(expSettings, classifier);
            
            //Write train results
            if (expSettings.generateErrorEstimateOnTrainSet) {
                if (!(classifier instanceof TrainAccuracyEstimator)) {
                    assert(trainResults.getTimeUnit().equals(TimeUnit.NANOSECONDS)); //should have been set as nanos in the crossvalidation
                    trainResults.turnOffZeroTimingsErrors();
                    trainResults.setBuildTime(buildTime);
                    writeResults(expSettings, classifier, trainResults, resultsPath + trainFoldFilename, "train");
=======
            ClassifierResults trainResults = training(expSettings, classifier, trainSet);
            postTrainingOperations(expSettings, classifier);
            ClassifierResults testResults = testing(expSettings, classifier, testSet, trainResults);

            experimentResults = new ClassifierResults[] {trainResults, testResults};
        }
        catch (Exception e) {
            //todo expand..
            LOGGER.log(Level.SEVERE, "Experiment failed. Settings: " + expSettings + "\n\nERROR: " + e.toString(), e);
            e.printStackTrace();
            return null; //error state
        }

        return experimentResults;
    }








    /**
     * Performs all operations related to training the classifier, and returns a ClassifierResults object holding the results
     * of training.
     *
     * At minimum these results hold the hardware benchmark timing (if requested in expSettings), the memory used,
     * and the build time.
     *
     * If a train estimate is to be generated, the results also hold predictions and results from the train set, and these
     * results are written to file.
     */
    public static ClassifierResults training(ExperimentalArguments expSettings, Classifier classifier, Instances trainSet) throws Exception {
        ClassifierResults trainResults = new ClassifierResults();

        long benchmark = findBenchmarkTime(expSettings);

        MemoryMonitor memoryMonitor = new MemoryMonitor();
        memoryMonitor.installMonitor();

        if (expSettings.generateErrorEstimateOnTrainSet && (!trainFoldExists || expSettings.forceEvaluation)) {
            //Tell the classifier to generate train results if it can do it internally,
            //otherwise perform the evaluation externally here (e.g. cross validation on the
            //train data
            if (EnhancedAbstractClassifier.classifierAbleToEstimateOwnPerformance(classifier))
                ((EnhancedAbstractClassifier) classifier).setEstimateOwnPerformance(true);
            else
                trainResults = findExternalTrainEstimate(expSettings, classifier, trainSet, expSettings.foldId);
        }
        LOGGER.log(Level.FINE, "Train estimate ready.");

        //Build on the full train data here
        long buildTime = System.nanoTime();
        classifier.buildClassifier(trainSet);
        buildTime = System.nanoTime() - buildTime;
        LOGGER.log(Level.FINE, "Training complete");

        // Training done, collect memory monitor results
        // Need to wait for an update, otherwise very quick classifiers may not experience gc calls during training,
        // or the monitor may not update in time before collecting the max
        GcFinalization.awaitFullGc();
        long maxMemory = memoryMonitor.getMaxMemoryUsed();

        trainResults = finaliseTrainResults(expSettings, classifier, trainResults, buildTime, benchmark, TimeUnit.NANOSECONDS, maxMemory);

        //At this stage, regardless of whether the classifier is able to estimate it's
        //own accuracy or not, train results should contain either
        //    a) timings, if expSettings.generateErrorEstimateOnTrainSet == false
        //    b) full predictions, if expSettings.generateErrorEstimateOnTrainSet == true

        if (expSettings.generateErrorEstimateOnTrainSet && (!trainFoldExists || expSettings.forceEvaluation)) {
            writeResults(expSettings, trainResults, expSettings.trainFoldFileName, "train");
            LOGGER.log(Level.FINE, "Train estimate written");
        }

        return trainResults;
    }

    /**
     * Any operations aside from testing that we want to perform on the trained classifier. Performed after training, but before testing,
     * with exceptions caught and only severe warning logged instead of program failure; completion of testing is preferred instead
     * requiring retraining in a future execution
     */
    public static void postTrainingOperations(ExperimentalArguments expSettings, Classifier classifier)  {
        if (expSettings.serialiseTrainedClassifier) {
            if (classifier instanceof Serializable) {
                try {
                    serialiseClassifier(expSettings, classifier);
                } catch (Exception ex) {
                    LOGGER.log(Level.SEVERE, "Serialisation attempted but failed for classifier ("+classifier.getClass().getName()+")", ex);
>>>>>>> 377cf3d6
                }
            }
            else
                LOGGER.log(Level.WARNING, "Serialisation requested, but the classifier ("+classifier.getClass().getName()+") does not extend Serializable.");
        }


<<<<<<< HEAD
            //And now evaluate on the test set, if this wasn't a single parameter fold
            if (expSettings.singleParameterID == null) {
                //This is checked before the buildClassifier also, but 
                //a) another process may have been doing the same experiment 
                //b) we have a special case for the file builder that copies the results over in buildClassifier (apparently?)
                //no reason not to check again
                if (expSettings.forceEvaluation || !CollateResults.validateSingleFoldFile(resultsPath + "100%" + testFoldFilename)) {
                    for (double i = 0.05; i < 1.01; i += 0.05) {
                        i = Math.round(i * 100.0) / 100.0;

                        if (!expSettings.forceEvaluation && CollateResults.validateSingleFoldFile(resultsPath + i + "%" + testFoldFilename)) {
                            continue;
                        }

                        Instances shortData = shortenInstances(testSet, i, true);
                        long testBenchmark = findBenchmarkTime(expSettings);

                        testResults = evaluateClassifier(expSettings, classifier, shortData);
                        assert (testResults.getTimeUnit().equals(TimeUnit.NANOSECONDS)); //should have been set as nanos in the evaluation

                        testResults.turnOffZeroTimingsErrors();
                        testResults.setBenchmarkTime(testBenchmark);

                        if (classifier instanceof TrainAccuracyEstimator) {
                            //if this classifier is recording it's own results, use the build time it found
                            //this is because e.g ensembles that read from file (e.g cawpe) will calculate their build time
                            //as the sum of their modules' buildtime plus the time to define the ensemble prediction forming
                            //schemes. that is more accurate than what experiments would measure, which would in fact be
                            //the i/o time for reading in the modules' results, + the ensemble scheme time
                            //therefore the general assumption here is that the classifier knows its own buildtime
                            //better than we do here
                            testResults.setBuildTime(((TrainAccuracyEstimator) classifier).getTrainResults().getBuildTime());
                        } else {
                            //else use the buildtime calculated here in experiments
                            testResults.setBuildTime(buildTime);
                        }

                        LOGGER.log(Level.FINE, "Testing complete");

                        writeResults(expSettings, classifier, testResults, resultsPath + Math.round(100*i) + "%" + testFoldFilename, "test");
                        LOGGER.log(Level.FINE, "Testing written");
                    }
=======
        if (expSettings.visualise) {
            if (classifier instanceof Visualisable) {
                ((Visualisable) classifier).setVisualisationSavePath(expSettings.supportingFilePath);

                try {
                    ((Visualisable) classifier).createVisualisation();
                } catch (Exception ex) {
                    LOGGER.log(Level.SEVERE, "Visualisation attempted but failed for classifier ("+classifier.getClass().getName()+")", ex);
                }
            }
            else
                LOGGER.log(Level.WARNING, "Visualisation requested, but the classifier ("+classifier.getClass().getName()+") does not extend Visualisable.");
        }
    }

    /**
     * Performs all operations related to testing the classifier, and returns a ClassifierResults object holding the results
     * of testing.
     *
     * Computational resource costs of the training process are taken from the train results.
     */
    public static ClassifierResults testing(ExperimentalArguments expSettings, Classifier classifier, Instances testSet, ClassifierResults trainResults) throws Exception {
        ClassifierResults testResults = new ClassifierResults();

        //And now evaluate on the test set, if this wasn't a single parameter fold
        if (expSettings.singleParameterID == null) {
            //This is checked before the buildClassifier also, but
            //a) another process may have been doing the same experiment
            //b) we have a special case for the file builder that copies the results over in buildClassifier (apparently?)
            //no reason not to check again
            if (expSettings.forceEvaluation || !CollateResults.validateSingleFoldFile(expSettings.testFoldFileName)) {
                testResults = evaluateClassifier(expSettings, classifier, testSet);
                testResults.setParas(trainResults.getParas());
                testResults.turnOffZeroTimingsErrors();
                testResults.setBenchmarkTime(testResults.getTimeUnit().convert(trainResults.getBenchmarkTime(), trainResults.getTimeUnit()));
                testResults.setBuildTime(testResults.getTimeUnit().convert(trainResults.getBuildTime(), trainResults.getTimeUnit()));
                testResults.turnOnZeroTimingsErrors();
                testResults.setMemory(trainResults.getMemory());
                LOGGER.log(Level.FINE, "Testing complete");

                writeResults(expSettings, testResults, expSettings.testFoldFileName, "test");
                LOGGER.log(Level.FINE, "Test results written");
            }
            else {
                LOGGER.log(Level.INFO, "Test file already found, written by another process.");
                testResults = new ClassifierResults(expSettings.testFoldFileName);
            }
        }
        else {
            LOGGER.log(Level.INFO, "This experiment evaluated a single training iteration or parameter set, skipping test phase.");
        }

        return testResults;
    }


    /**
     * Based on experimental parameters passed, defines the target results file and workspace locations for use in the
     * rest of the experiment
     */
    public static void buildExperimentDirectoriesAndFilenames(ExperimentalArguments expSettings, Classifier classifier) {
        //Build/make the directory to write the train and/or testFold files to
        // [writeLoc]/[classifier]/Predictions/[dataset]/
        String fullWriteLocation = expSettings.resultsWriteLocation + expSettings.classifierName + "/"+PREDICTIONS_DIR+"/" + expSettings.datasetName + "/";
        File f = new File(fullWriteLocation);
        if (!f.exists())
            f.mkdirs();

        expSettings.testFoldFileName = fullWriteLocation + "testFold" + expSettings.foldId + ".csv";
        expSettings.trainFoldFileName = fullWriteLocation + "trainFold" + expSettings.foldId + ".csv";

        if (expSettings.singleParameterID != null && classifier instanceof ParameterSplittable)
            expSettings.testFoldFileName = expSettings.trainFoldFileName = fullWriteLocation + "fold" + expSettings.foldId + "_" + expSettings.singleParameterID + ".csv";

        testFoldExists = CollateResults.validateSingleFoldFile(expSettings.testFoldFileName);
        trainFoldExists = CollateResults.validateSingleFoldFile(expSettings.trainFoldFileName);

        // If needed, build/make the directory to write any supporting files to, e.g. checkpointing files
        // [writeLoc]/[classifier]/Workspace/[dataset]/[fold]/
        // todo foreseeable problems with threaded experiments:
        // user sets a supporting path for the 'master' exp, each generated exp to be run threaded inherits that path,
        // every classifier/dset/fold writes to same single location. For now, that's up to the user to recognise that's
        // going to be the case; supply a path and everything will be written there
        if (expSettings.supportingFilePath == null || expSettings.supportingFilePath.equals(""))
            expSettings.supportingFilePath = expSettings.resultsWriteLocation + expSettings.classifierName + "/"+WORKSPACE_DIR+"/" + expSettings.datasetName + "/";

        f = new File(expSettings.supportingFilePath);
        if (!f.exists())
            f.mkdirs();
    }


    /**
     * Returns true if the work to be done in this experiment already exists at the locations defined by the experimental settings,
     * indicating that this execution can be skipped.
     */
    public static boolean quitEarlyDueToResultsExistence(ExperimentalArguments expSettings) {
        boolean quit = false;

        if (!expSettings.forceEvaluation &&
                ((!expSettings.generateErrorEstimateOnTrainSet && testFoldExists) ||
                        (expSettings.generateErrorEstimateOnTrainSet && trainFoldExists  && testFoldExists))) {
            LOGGER.log(Level.INFO, expSettings.toShortString() + " already exists at " + expSettings.testFoldFileName + ", exiting.");
            quit = true;
        }

        return quit;
    }


    /**
     * This method cleans up and consolidates the information we have about the
     * build process into a ClassifierResults object, based on the capabilities of the
     * classifier and whether we want to be writing a train predictions file
     *
     * Regardless of whether the classifier is able to estimate it's own accuracy
     * or not, the returned train results should contain either
     *    a) timings, if expSettings.generateErrorEstimateOnTrainSet == false
     *    b) full predictions, if expSettings.generateErrorEstimateOnTrainSet == true
     *
     * @param exp
     * @param classifier
     * @param trainResults the results object so far which may be empty, contain the recorded
     *      timings of the particular classifier, or contain the results of a previous executed
     *      external estimation process,
     * @param buildTime as recorded by experiments.java, but which may not be used if the classifier
     *      records it's own build time more accurately
     * @return the finalised train results object
     * @throws Exception
     */
    public static ClassifierResults finaliseTrainResults(ExperimentalArguments exp, Classifier classifier, ClassifierResults trainResults, long buildTime, long benchmarkTime, TimeUnit expTimeUnit, long maxMemory) throws Exception {

        /*
        if estimateacc { //want full predictions
            timingToUpdateWith = buildTime (the one passed to this func)
            if is EnhancedAbstractClassifier {
                if able to estimate own acc
                    just return getTrainResults()
                else
                    timingToUpdateWith = getTrainResults().getBuildTime()
            }
            trainResults.setBuildTime(timingToUpdateWith)
            return trainResults
        }
        else not estimating acc { //just want timings
            if is EnhancedAbstractClassifier
                just return getTrainResults(), contains the timings and other maybe useful metainfo
            else
                trainResults passed are empty
                trainResults.setBuildTime(buildTime)
                return trainResults
        */

        //todo just enforce nanos everywhere, this is ridiculous. this needs overhaul

        if (exp.generateErrorEstimateOnTrainSet) { //want timings and full predictions
            long timingToUpdateWith = buildTime; //the timing that experiments measured by default
            TimeUnit timeUnitToUpdateWith = expTimeUnit;
            String paras = "No parameter info";

            if (classifier instanceof EnhancedAbstractClassifier) {
                EnhancedAbstractClassifier eac = ((EnhancedAbstractClassifier)classifier);
                if (eac.getEstimateOwnPerformance()) {
                    ClassifierResults res = eac.getTrainResults(); //classifier internally estimateed/recorded itself, just return that directly
                    res.setBenchmarkTime(res.getTimeUnit().convert(benchmarkTime, expTimeUnit));
                    res.setMemory(maxMemory);

                    return res;
>>>>>>> 377cf3d6
                }
                else {
                    timingToUpdateWith = eac.getTrainResults().getBuildTime(); //update with classifier's own timings instead
                    timeUnitToUpdateWith = eac.getTrainResults().getTimeUnit();
                    paras = eac.getParameters();
                }
            }

            timingToUpdateWith = trainResults.getTimeUnit().convert(timingToUpdateWith, timeUnitToUpdateWith);
            long estimateToUpdateWith = trainResults.getTimeUnit().convert(trainResults.getErrorEstimateTime(), timeUnitToUpdateWith);

            //update the externally produced results with the appropriate timing
            trainResults.setBuildTime(timingToUpdateWith);
            trainResults.setBuildPlusEstimateTime(timingToUpdateWith + estimateToUpdateWith);

            trainResults.setParas(paras);
        }
        else { // just want the timings
            if (classifier instanceof EnhancedAbstractClassifier) {
                trainResults = ((EnhancedAbstractClassifier) classifier).getTrainResults();
            }
            else {
                trainResults.setBuildTime(trainResults.getTimeUnit().convert(buildTime, expTimeUnit));
            }
        }

        trainResults.setBenchmarkTime(trainResults.getTimeUnit().convert(benchmarkTime, expTimeUnit));
        trainResults.setMemory(maxMemory);

        return trainResults;
    }

    /**
     * Based on the experimental settings passed, make any classifier interface calls that modify how the classifier is TRAINED here,
     * e.g. give checkpointable classifiers the location to save, give contractable classifiers their contract, etc.
     *
     * @return If the classifier is set up to evaluate a single parameter set on the train data, a new trainfilename shall be returned,
     *      otherwise null.
     *
     */
    private static String setupClassifierExperimentalOptions(ExperimentalArguments expSettings, Classifier classifier, Instances train) {
        String parameterFileName = null;


        // Parameter/thread/job splitting and checkpointing are treated as mutually exclusive, thus if/else
        if (expSettings.singleParameterID != null && classifier instanceof ParameterSplittable)//Single parameter fold
        {
            if (expSettings.checkpointing)
                LOGGER.log(Level.WARNING, "Parameter splitting AND checkpointing requested, but cannot do both. Parameter splitting turned on, checkpointing not.");

            if (classifier instanceof TunedRandomForest)
                ((TunedRandomForest) classifier).setNumFeaturesInProblem(train.numAttributes() - 1);

            expSettings.checkpointing = false;
            ((ParameterSplittable) classifier).setParametersFromIndex(expSettings.singleParameterID);
            parameterFileName = "fold" + expSettings.foldId + "_" + expSettings.singleParameterID + ".csv";
            expSettings.generateErrorEstimateOnTrainSet = true;

        }
        else {
            // Only do all this if not an internal _single parameter_ experiment
            // Save internal info for ensembles
            if (classifier instanceof SaveableEnsemble) { // mostly legacy, original hivecote code afaik
                ((SaveableEnsemble) classifier).saveResults(expSettings.supportingFilePath + "internalCV_" + expSettings.foldId + ".csv", expSettings.supportingFilePath + "internalTestPreds_" + expSettings.foldId + ".csv");
            }
            if (expSettings.checkpointing && classifier instanceof SaveEachParameter) { // for legacy things. mostly tuned classifiers
                ((SaveEachParameter) classifier).setPathToSaveParameters(expSettings.supportingFilePath + "fold" + expSettings.foldId + "_");
            }

            // Main thing to set:
            if (expSettings.checkpointing && classifier instanceof Checkpointable) {
                ((Checkpointable) classifier).setCheckpointPath(expSettings.supportingFilePath);

                if (expSettings.checkpointInterval > 0) {
                    // want to checkpoint at regular timings
                    // todo setCheckpointTimeHours expects int hours only, review
                    ((Checkpointable) classifier).setCheckpointTimeHours((int) TimeUnit.HOURS.convert(expSettings.checkpointInterval, TimeUnit.NANOSECONDS));
                }
                //else, as default
                    // want to checkpoint at classifier's discretion
            }
        }

        if(classifier instanceof TrainTimeContractable && expSettings.contractTrainTimeNanos>0)
            ((TrainTimeContractable) classifier).setTrainTimeLimit(TimeUnit.NANOSECONDS,expSettings.contractTrainTimeNanos);
        if(classifier instanceof TestTimeContractable && expSettings.contractTestTimeNanos >0)
            ((TestTimeContractable) classifier).setTestTimeLimit(TimeUnit.NANOSECONDS,expSettings.contractTestTimeNanos);

        return parameterFileName;
    }

    private static ClassifierResults findExternalTrainEstimate(ExperimentalArguments exp, Classifier classifier, Instances train, int fold) throws Exception {
        ClassifierResults trainResults = null;
<<<<<<< HEAD
        
        if (classifier instanceof TrainAccuracyEstimator) {
            //Classifier will perform cv internally while building, probably as part of a parameter search
            ((TrainAccuracyEstimator) classifier).writeTrainEstimatesToFile(fullTrainWritingPath);
            File f = new File(fullTrainWritingPath);
            if (f.exists())
                f.setWritable(true, false);
        } 
        else { 
            long trainBenchmark = findBenchmarkTime(exp);
            
            //todo clean up this hack. default is cv_10, as with all old trainFold results pre 2019/07/19
            String[] parts = exp.trainEstimateMethod.split("_");
            String method = parts[0];
            
            String para1 = null;
            if (parts.length > 1) 
                para1 = parts[1];
            
            String para2 = null;
            if (parts.length > 2)
                para2 = parts[2];

            switch (method) {
                case "cv":
                case "CV": 
                case "CrossValidationEvaluator":
                    int numCVFolds = Experiments.numCVFolds;
                    if (para1 != null)
                        numCVFolds = Integer.parseInt(para1);
                    numCVFolds = Math.min(train.numInstances(), numCVFolds);
                    
                    CrossValidationEvaluator cv = new CrossValidationEvaluator();
                    cv.setSeed(fold);
                    cv.setNumFolds(numCVFolds);
                    trainResults = cv.crossValidateWithStats(classifier, train);
                    break;
                
                case "hov":
                case "HOV":
                case "SingleTestSetEvaluator":
                    double trainPropHov = DatasetLoading.getProportionKeptForTraining();
                    if (para1 != null)
                        trainPropHov = Double.parseDouble(para1);
                    
                    SingleSampleEvaluator hov = new SingleSampleEvaluator();
                    hov.setSeed(fold);
                    hov.setPropInstancesInTrain(trainPropHov);
                    trainResults = hov.evaluate(classifier, train);
                    break;

                case "sr":
                case "SR":
                case "StratifiedResamplesEvaluator":
                    int numSRFolds = 30;
                    if (para1 != null)
                        numSRFolds = Integer.parseInt(para1);

                    double trainPropSRR = DatasetLoading.getProportionKeptForTraining();
                    if (para2 != null)
                        trainPropSRR = Double.parseDouble(para2);

                    StratifiedResamplesEvaluator srr = new StratifiedResamplesEvaluator();
                    srr.setSeed(fold);
                    srr.setNumFolds(numSRFolds);
                    srr.setUseEachResampleIdAsSeed(true);
                    srr.setPropInstancesInTrain(trainPropSRR);
                    trainResults = srr.evaluate(classifier, train);
                    break;
                  
                default:
                    throw new Exception("Unrecognised method to estimate error on the train given: " + exp.trainEstimateMethod);
            }
                    
            trainResults.setErrorEstimateMethod(exp.trainEstimateMethod);
            trainResults.setBenchmarkTime(trainBenchmark);      
=======
        long trainBenchmark = findBenchmarkTime(exp);

        //todo clean up this hack. default is cv_10, as with all old trainFold results pre 2019/07/19
        String[] parts = exp.trainEstimateMethod.split("_");
        String method = parts[0];

        String para1 = null;
        if (parts.length > 1)
            para1 = parts[1];

        String para2 = null;
        if (parts.length > 2)
            para2 = parts[2];

        switch (method) {
            case "cv":
            case "CV":
            case "CrossValidationEvaluator":
                int numCVFolds = Experiments.numCVFolds;
                if (para1 != null)
                    numCVFolds = Integer.parseInt(para1);
                numCVFolds = Math.min(train.numInstances(), numCVFolds);

                CrossValidationEvaluator cv = new CrossValidationEvaluator();
                cv.setSeed(fold);
                cv.setNumFolds(numCVFolds);
                trainResults = cv.crossValidateWithStats(classifier, train);
                break;

            case "hov":
            case "HOV":
            case "SingleTestSetEvaluator":
                double trainPropHov = DatasetLoading.getProportionKeptForTraining();
                if (para1 != null)
                    trainPropHov = Double.parseDouble(para1);

                SingleSampleEvaluator hov = new SingleSampleEvaluator();
                hov.setSeed(fold);
                hov.setPropInstancesInTrain(trainPropHov);
                trainResults = hov.evaluate(classifier, train);
                break;

            case "sr":
            case "SR":
            case "StratifiedResamplesEvaluator":
                int numSRFolds = 30;
                if (para1 != null)
                    numSRFolds = Integer.parseInt(para1);

                double trainPropSRR = DatasetLoading.getProportionKeptForTraining();
                if (para2 != null)
                    trainPropSRR = Double.parseDouble(para2);

                StratifiedResamplesEvaluator srr = new StratifiedResamplesEvaluator();
                srr.setSeed(fold);
                srr.setNumFolds(numSRFolds);
                srr.setUseEachResampleIdAsSeed(true);
                srr.setPropInstancesInTrain(trainPropSRR);
                trainResults = srr.evaluate(classifier, train);
                break;

            default:
                throw new Exception("Unrecognised method to estimate error on the train given: " + exp.trainEstimateMethod);
>>>>>>> 377cf3d6
        }

        trainResults.setErrorEstimateMethod(exp.trainEstimateMethod);
        trainResults.setBenchmarkTime(trainBenchmark);

        return trainResults;
    }

    public static void serialiseClassifier(ExperimentalArguments expSettings, Classifier classifier) throws FileNotFoundException, IOException {
        String filename = expSettings.supportingFilePath + expSettings.classifierName + "_" + expSettings.datasetName + "_" + expSettings.foldId + ".ser";

        LOGGER.log(Level.FINE, "Attempting classifier serialisation, to " + filename);

        FileOutputStream fos = new FileOutputStream(filename);
        try (ObjectOutputStream out = new ObjectOutputStream(fos)) {
            out.writeObject(classifier);
            fos.close();
            out.close();
        }

        LOGGER.log(Level.FINE, "Classifier serialised successfully");
    }

    /**
     * Meta info shall be set by writeResults(...), just generating the prediction info and
     * any info directly calculable from that here
     */
    public static ClassifierResults evaluateClassifier(ExperimentalArguments exp, Classifier classifier, Instances testSet) throws Exception {
        SingleTestSetEvaluator eval = new SingleTestSetEvaluator(exp.foldId, false, true); //DONT clone data, DO set the class to be missing for each inst

        return eval.evaluate(classifier, testSet);
    }

    /**
     * If exp.performTimingBenchmark = true, this will return the total time to
     * sort 1,000 arrays of size 10,000
     *
     * Expected time on Intel(R) Core(TM) i7-7700K CPU @ 4.20GHz is ~0.8 seconds
     *
     * This can still anecdotally vary between 0.75 to 1.05 on my windows machine, however.
     */
    public static long findBenchmarkTime(ExperimentalArguments exp) {
        if (!exp.performTimingBenchmark)
            return -1; //the default in classifierresults, i.e no benchmark

        // else calc benchmark

        int arrSize = 10000;
        int repeats = 1000;
        long[] times = new long[repeats];
        long total = 0L;
        for (int i = 0; i < repeats; i++) {
            times[i] = atomicBenchmark(arrSize);
            total+=times[i];
        }

        if (debug) {
            long mean = 0L, max = Long.MIN_VALUE, min = Long.MAX_VALUE;
            for (long time : times) {
                mean += time;
                if (time < min)
                    min = time;
                if (time > max)
                    max = time;
            }
            mean/=repeats;

            int halfR = repeats/2;
            long median = repeats % 2 == 0 ?
                    (times[halfR] + times[halfR+1]) / 2 :
                    times[halfR];

            double d = 1000000000;
            StringBuilder sb = new StringBuilder("BENCHMARK TIMINGS, summary of times to "
                    + "sort "+repeats+" random int arrays of size "+arrSize+" - in seconds\n");
            sb.append("total = ").append(total/d).append("\n");
            sb.append("min = ").append(min/d).append("\n");
            sb.append("max = ").append(max/d).append("\n");
            sb.append("mean = ").append(mean/d).append("\n");
            sb.append("median = ").append(median/d).append("\n");

            LOGGER.log(Level.FINE, sb.toString());
        }

        return total;
    }

    private static long atomicBenchmark(int arrSize) {
        long startTime = System.nanoTime();
        int[] arr = new int[arrSize];
        Random rng = new Random(0);
        for (int j = 0; j < arrSize; j++)
            arr[j] = rng.nextInt();

        Arrays.sort(arr);
        return System.nanoTime() - startTime;
    }

    public static String buildExperimentDescription() {
        //TODO get system information, e.g. cpu clock-speed. generic across os too
        Date date = new Date();
        SimpleDateFormat formatter = new SimpleDateFormat("yyyy-MM-dd HH:mm:ss");

        StringBuilder sb = new StringBuilder("Generated by Experiments.java on " + formatter.format(date) + ".");

        sb.append("    SYSTEMPROPERTIES:{");
        sb.append("user.name:").append(System.getProperty("user.name", "unknown"));
        sb.append(",os.arch:").append(System.getProperty("os.arch", "unknown"));
        sb.append(",os.name:").append(System.getProperty("os.name", "unknown"));
        sb.append("},ENDSYSTEMPROPERTIES");

        return sb.toString().replace("\n", "NEW_LINE");
    }

    public static void writeResults(ExperimentalArguments exp, ClassifierResults results, String fullTestWritingPath, String split) throws Exception {
        results.setClassifierName(exp.classifierName);
        results.setDatasetName(exp.datasetName);
        results.setFoldID(exp.foldId);
        results.setSplit(split);
        results.setDescription(buildExperimentDescription());

        //todo, need to make design decisions with the classifierresults enum to clean this switch up
        switch (exp.classifierResultsFileFormat) {
            case 0: //PREDICTIONS
                results.writeFullResultsToFile(fullTestWritingPath);
                break;
            case 1: //METRICS
                results.writeSummaryResultsToFile(fullTestWritingPath);
                break;
            case 2: //COMPACT
                results.writeCompactResultsToFile(fullTestWritingPath);
                break;
            default: {
                System.err.println("Classifier Results file writing format not recognised, "+exp.classifierResultsFileFormat+", just writing the full predictions.");
                results.writeFullResultsToFile(fullTestWritingPath);
                break;
            }

        }

        File f = new File(fullTestWritingPath);
        if (f.exists()) {
            f.setWritable(true, false);
        }
    }

    /**
     * Will run through all combinations of classifiers*datasets*folds provided, using the meta experimental info stored in the
     * standardArgs. Will by default set numThreads = numCores
     */
    public static void setupAndRunMultipleExperimentsThreaded(ExperimentalArguments standardArgs, String[] classifierNames, String[] datasetNames, int minFolds, int maxFolds) throws Exception{
        setupAndRunMultipleExperimentsThreaded(standardArgs, classifierNames, datasetNames, minFolds, maxFolds, 0);
    }

    /**
     * Will run through all combinations of classifiers*datasets*folds provided, using the meta experimental info stored in the
     * standardArgs. If numThreads > 0, will spawn that many threads. If numThreads == 0, will use as many threads as there are cores,
     * else if numThreads == -1, will spawn as many threads as there are cores minus 1, to aid usability of the machine.
     */
    public static void setupAndRunMultipleExperimentsThreaded(ExperimentalArguments standardArgs, String[] classifierNames, String[] datasetNames, int minFolds, int maxFolds, int numThreads) throws Exception{
        int numCores = Runtime.getRuntime().availableProcessors();
        if (numThreads == 0)
            numThreads = numCores;
        else if (numThreads < 0)
            numThreads = Math.max(1, numCores-1);

        System.out.println("# cores ="+numCores);
        System.out.println("# threads ="+numThreads);
        ExecutorService executor = Executors.newFixedThreadPool(numThreads);

        List<ExperimentalArguments> exps = standardArgs.generateExperiments(classifierNames, datasetNames, minFolds, maxFolds);
        for (ExperimentalArguments exp : exps)
            executor.execute(exp);

        executor.shutdown();
        while (!executor.isTerminated()) {
        }
        System.out.println("Finished all threads");
    }

    @Parameters(separators = "=")
    public static class ExperimentalArguments implements Runnable {

        //REQUIRED PARAMETERS
        @Parameter(names={"-dp","--dataPath"}, required=true, order=0, description = "(String) The directory that contains the dataset to be evaluated on, in the form "
                + "[--dataPath]/[--datasetName]/[--datasetname].arff (the actual arff file(s) may be in different forms, see Experiments.sampleDataset(...).")
        public String dataReadLocation = null;

        @Parameter(names={"-rp","--resultsPath"}, required=true, order=1, description = "(String) The parent directory to write the results of the evaluation to, in the form "
                + "[--resultsPath]/[--classifierName]/Predictions/[--datasetName]/...")
        public String resultsWriteLocation = null;

        @Parameter(names={"-cn","--classifierName"}, required=true, order=2, description = "(String) The name of the classifier to evaluate. A case matching this value should exist within the ClassifierLists")
        public String classifierName = null;

        @Parameter(names={"-dn","--datasetName"}, required=true, order=3, description = "(String) The name of the dataset to be evaluated on, which resides within the dataPath in the form "
                + "[--dataPath]/[--datasetName]/[--datasetname].arff (the actual arff file(s) may be of different forms, see Experiments.sampleDataset(...).")
        public String datasetName = null;

        @Parameter(names={"-f","--fold"}, required=true, order=4, description = "(int) The fold index for dataset resampling, also used as the rng seed. *Indexed from 1* to conform with cluster array "
                + "job indices. The fold id pass will be automatically decremented to be zero-indexed internally.")
        public int foldId = 0;

        //OPTIONAL PARAMETERS
        @Parameter(names={"--help"}, hidden=true) //hidden from usage() printout
        private boolean help = false;

        //todo separate verbosity into it own thing
        @Parameter(names={"-d","--debug"}, arity=1, description = "(boolean) Increases verbosity and turns on the printing of debug statements")
        public boolean debug = false;

        @Parameter(names={"-gtf","--genTrainFiles"}, arity=1, description = "(boolean) Turns on the production of trainFold[fold].csv files, the results of which are calculate either via a cross validation of "
                + "the train data, or if a classifier implements the TrainAccuracyEstimate interface, the classifier will write its own estimate via its own means of evaluation.")
        public boolean generateErrorEstimateOnTrainSet = false;

        @Parameter(names={"-cp","--checkpointing"}, arity=1, description = "(boolean or String) Turns on the usage of checkpointing, if the classifier implements the SaveParameterInfo and/or CheckpointClassifier interfaces. "
                + "Default is false/0, for no checkpointing. if -cp = true, checkpointing is turned on and checkpointing frequency is determined by the classifier. if -cp is a timing of the form [int][char], e.g. 1h, "
                + "checkpoints shall be made at that frequency (as close as possible according to the atomic unit of learning for the classifier). Possible units, in order: n (nanoseconds), u, m, s, M, h, d (days)."
                + "Lastly, if -cp is of the the [int] only, it is assumed to be a timing in hours."
                + "The classifier by default will write its checkpointing files to workspace path parallel to the --resultsPath, unless another path is optionally supplied to --supportingFilePath.")
        private String checkpointingStr = null;
        public boolean checkpointing = false;
        public long checkpointInterval = 0;

        @Parameter(names={"-vis","--visualisation"}, description = "(boolean) Turns on the production of visualisation files, if the classifier implements the Visualisable interface. "
                + "Figures are created using Python. Exact requirements are to be determined, but a a Python 3.7 installation is the current recommendation with the numpy and matplotlib packages installed on the global environment. "
                + "The classifier by default will write its visualisation files to workspace path parallel to the --resultsPath, unless another path is optionally supplied to --supportingFilePath.")
        public boolean visualise = false;

        @Parameter(names={"-sp","--supportingFilePath"}, description = "(String) Specifies the directory to write any files that may be produced by the classifier if it is a FileProducer. This includes but may not be "
                + "limited to: parameter evaluations, checkpoints, and logs. By default, these files are written to a generated subdirectory in the same location that the train and testFold[fold] files are written, relative"
                + "the --resultsPath. If a path is supplied via this parameter however, the files shall be written to that precisely that directory, as opposed to e.g. [-sp]/[--classifierName]/Predictions... "
                + "THIS IS A PLACEHOLDER PARAMETER. TO BE FULLY IMPLEMENTED WHEN INTERFACES AND SETCLASSIFIER ARE UPDATED.")
        public String supportingFilePath = null;

        @Parameter(names={"-pid","--parameterSplitIndex"}, description = "(Integer) If supplied and the classifier implements the ParameterSplittable interface, this execution of experiments will be set up to evaluate "
                + "the parameter set -pid within the parameter space used by the classifier (whether that be a supplied space or default). How the integer -pid maps onto the parameter space is up to the classifier.")
        public Integer singleParameterID = null;

        @Parameter(names={"-tb","--timingBenchmark"}, arity=1, description = "(boolean) Turns on the computation of a standard operation to act as a simple benchmark for the speed of computation on this hardware, which may "
                + "optionally be used to normalise build/test/predictions times across hardware in later analysis. Expected time on Intel(R) Core(TM) i7-7700K CPU @ 4.20GHz is ~0.8 seconds. For experiments that are likely to be very "
                + "short, it is recommended to leave this off, as it will proportionally increase the total time to perform all your experiments by a great deal, and for short evaluation time the proportional affect of "
                + "any processing noise may make any benchmark normalisation process unreliable anyway.")
        public boolean performTimingBenchmark = false;

        //todo expose the filetype enum in some way, currently just using an unconnected if statement, if e.g the order of the enum values changes in the classifierresults, which we have no knowledge
        //of here, the ifs will call the wrong things. decide on the design of this
        @Parameter(names={"-ff","--fileFormat"}, description = "(int) Specifies the format for the classifier results file to be written in, accepted values = { 0, 1, 2 }, default = 0. 0 writes the first 3 lines of meta information "
                + "as well as the full prediction information, and requires the most disk space. 1 writes the first three lines and a list of the performance metrics calculated from the prediction info. 2 writes the first three lines only, and "
                + "requires the least space. Use options other than 0 if generating too many files with too much prediction information for the disk space available, however be aware that there is of course a loss of information.")
        public int classifierResultsFileFormat = 0;

        @Parameter(names={"-ctr","--contractTrain"}, description = "(String) Defines a time limit for the training of the classifier if it implements the TrainTimeContractClassifier interface. Defaults to "
                + "no contract time. If an integral value is given, it is assumed to be in HOURS. Otherwise, a string of the form [int][char] can be supplied, with the [char] defining the time unit. "
                + "e.g.1 10s = 10 seconds,   e.g.2 1h = 60M = 3600s. Possible units, in order: n (nanoseconds), u, m, s, M, h, d (days).")
        private String contractTrainTimeString = null;
        public long contractTrainTimeNanos = 0;

        @Parameter(names={"-cte","--contractTest"}, description = "(String) Defines a time limit for the testing of the classifier if it implements the TestTimeContractable interface. Defaults to "
                + "no contract time. If an integral value is given, it is assumed to be in HOURS. Otherwise, a string of the form [int][char] can be supplied, with the [char] defining the time unit. "
                + "e.g.1 10s = 10 seconds,   e.g.2 1h = 60M = 3600s. Possible units, in order: n (nanoseconds), u, m, s, M, h, d (days).")
        private String contractTestTimeString = null;
        public long contractTestTimeNanos = 0;

        @Parameter(names={"-sc","--serialiseClassifier"}, arity=1, description = "(boolean) If true, and the classifier is serialisable, the classifier will be serialised to the --supportingFilesPath after training, but before testing.")
        public boolean serialiseTrainedClassifier = false;

        @Parameter(names={"--force"}, arity=1, description = "(boolean) If true, the evaluation will occur even if what would be the resulting file already exists. The old file will be overwritten with the new evaluation results.")
        public boolean forceEvaluation = false;

        @Parameter(names={"-tem --trainEstimateMethod"}, arity=1, description = "(String) Defines the method and parameters of the evaluation method used to estimate error on the train set, if --genTrainFiles == true. Current implementation is a hack to get the option in for"
                + " experiment running in the short term. Give one of 'cv' and 'hov' for cross validation and hold-out validation set respectively, and a number of folds (e.g. cv_10) or train set proportion (e.g. hov_0.7) respectively. Default is a 10 fold cv, i.e. cv_10.")
        public String trainEstimateMethod = "cv_10";

        @Parameter(names={"--conTrain"}, arity = 2, description = "todo")
        private List<String> trainContracts = new ArrayList<>();

        @Parameter(names={"--contractInName"}, arity = 1, description = "todo")
        private boolean appendTrainContractToClassifierName = true;

        @Parameter(names={"-l", "--logLevel"}, description = "log level")
        private String logLevelStr = null;

        private Level logLevel = null;

        public boolean hasTrainContracts() {
            return trainContracts.size() > 0;
        }


        // calculated/set during experiment setup, indirectly using the parameters passed
        public String trainFoldFileName = null;
        public String testFoldFileName = null;

        public ExperimentalArguments() {

        }

        public ExperimentalArguments(String[] args) throws Exception {
            parseArguments(args);
        }

        @Override //Runnable
        public void run() {
            try {
                setupAndRunExperiment(this);
            } catch (Exception ex) {
                ex.printStackTrace();
            }
        }

        /**
         * This is a bit of a bolt-on method for now. It assumes that the object on which
         * this method is being called has all the other parameters not passed to it set already
         * (e.g data location, results location) and these will be replicated across all experiments.
         * The current value of this.classifierName, this.datasetName, and this.foldId are ignored within
         * this method.
         *
         *
         * @param minFold inclusive
         * @param maxFold exclusive, i.e will make folds [ for (int f = minFold; f < maxFold; ++f) ]
         * @return a list of unique experimental arguments, covering all combinations of classifier, datasets, and folds passed, with the same meta info as 'this' currently stores
         */
        public List<ExperimentalArguments> generateExperiments(String[] classifierNames, String[] datasetNames, int minFold, int maxFold) {

            if (minFold > maxFold) {
                int t = minFold;
                minFold = maxFold;
                maxFold = t;
            }

            ArrayList<ExperimentalArguments> exps = new ArrayList<>(classifierNames.length * datasetNames.length * (maxFold - minFold));

            for (String classifier : classifierNames) {
                for (String dataset : datasetNames) {
                    for (int fold = minFold; fold < maxFold; fold++) {
                        ExperimentalArguments exp = new ExperimentalArguments();
                        exp.classifierName = classifier;
                        exp.datasetName = dataset;
                        exp.foldId = fold;

                        // copying fields via reflection now to avoid cases of forgetting to account for newly added paras
                        for (Field field : ExperimentalArguments.class.getFields()) {

                            // these are the ones being set individually per exp, skip the copying over
                            if (field.getName().equals("classifierName") ||
                                    field.getName().equals("datasetName") ||
                                    field.getName().equals("foldId"))
                                continue;

                            try {
                                field.set(exp, field.get(this));
                            } catch (IllegalAccessException ex) {
                                System.out.println("Fatal, should-be-unreachable exception thrown while copying across exp args");
                                System.out.println(ex);
                                ex.printStackTrace();
                                System.exit(0);
                            }
                        }

                        exps.add(exp);
                    }
                }
            }

            return exps;
        }

        private void parseArguments(String[] args) throws Exception {
            Builder b = JCommander.newBuilder();
            b.addObject(this);
            JCommander jc = b.build();
            jc.setProgramName("Experiments.java");  //todo maybe add copyright etcetc
            try {
                jc.parse(args);
            } catch (Exception e) {
                if (!help) {
                    //we actually errored, instead of the program simply being called with the --help flag
                    System.err.println("Parsing of arguments failed, parameter information follows after the error. Parameters that require values should have the flag and value separated by '='.");
                    System.err.println("For example: java -jar TimeSeriesClassification.jar -dp=data/path/ -rp=results/path/ -cn=someClassifier -dn=someDataset -f=0");
                    System.err.println("Parameters prefixed by a * are REQUIRED. These are the first five parameters, which are needed to run a basic experiment.");
                    System.err.println("Error: \n\t"+e+"\n\n");
                }
                jc.usage();
//                Thread.sleep(1000); //usage can take a second to print for some reason?... no idea what it's actually doing
//                System.exit(1);
            }

            foldId -= 1; //go from one-indexed to zero-indexed
            Experiments.debug = this.debug;

            resultsWriteLocation = StrUtils.asDirPath(resultsWriteLocation);
            dataReadLocation = StrUtils.asDirPath(dataReadLocation);
            if (checkpointingStr != null) {
                //some kind of checkpointing is wanted

                // is it simply "true"?

                checkpointing = Boolean.parseBoolean(checkpointingStr.toLowerCase());
                if(!checkpointing){
                    //it's not. must be a timing string
                    checkpointing = true;
                    checkpointInterval = parseTiming(checkpointingStr);

                }
          }

            //populating the contract times if present
            if (contractTrainTimeString != null)
                contractTrainTimeNanos = parseTiming(contractTrainTimeString);
            if (contractTestTimeString != null)
                contractTestTimeNanos = parseTiming(contractTestTimeString);

            if(contractTrainTimeNanos > 0) {
                trainContracts.add(String.valueOf(contractTrainTimeNanos));
                trainContracts.add(TimeUnit.NANOSECONDS.toString());
            }

            // check the contracts are in ascending order // todo sort them
            for(int i = 1; i < trainContracts.size(); i += 2) {
                trainContracts.set(i, trainContracts.get(i).toUpperCase());
            }
            long prev = -1;
            for(int i = 0; i < trainContracts.size(); i += 2) {
                long nanos = TimeUnit.NANOSECONDS.convert(Long.parseLong(trainContracts.get(i)),
                        TimeUnit.valueOf(trainContracts.get(i + 1)));
                if(prev > nanos) {
                    throw new IllegalArgumentException("contracts not in asc order");
                }
                prev = nanos;
            }

            if(trainContracts.size() % 2 != 0) {
                throw new IllegalStateException("illegal number of args for time");
            }

            if(logLevelStr != null) {
                logLevel = Level.parse(logLevelStr);
            }
        }

        /**
         * Helper func to parse a timing string of the form [int][char], e.g. 10s = 10 seconds = 10,000,000,000 nanosecs.
         * 1h = 60M = 3600s = 3600,000,000,000n
         *
         * todo Alternatively, string can be of form [int][TimeUnit.toString()], e.g. 10SECONDS
         *
         * If just a number is given without a time unit character, HOURS is assumed to be the time unit
         *
         * Possible time unit chars:
         * n - nanoseconds
         * u - microseconds
         * m - milliseconds
         * s - seconds
         * M - minutes
         * h - hours
         * d - days
         * w - weeks
         *
         * todo learn/use java built in timing things if really wanted, e.g. TemporalAmount
         *
         * @return long number of nanoseconds the input string represents
         */
        private long parseTiming(String timeStr) throws IllegalArgumentException{
            try {
                // check if it's just a number, in which case return it under assumption that it's in hours
                int val = Integer.parseInt(timeStr);
                return TimeUnit.NANOSECONDS.convert(val, TimeUnit.HOURS);
            } catch (Exception e) {
                //pass
            }

            // convert it
            char unit = timeStr.charAt(timeStr.length()-1);
            int amount = Integer.parseInt(timeStr.substring(0, timeStr.length()-1));

            long nanoAmount = 0;

            switch (unit) {
                case 'n': nanoAmount = amount; break;
                case 'u': nanoAmount = TimeUnit.NANOSECONDS.convert(amount, TimeUnit.MICROSECONDS); break;
                case 'm': nanoAmount = TimeUnit.NANOSECONDS.convert(amount, TimeUnit.MILLISECONDS); break;
                case 's': nanoAmount = TimeUnit.NANOSECONDS.convert(amount, TimeUnit.SECONDS); break;
                case 'M': nanoAmount = TimeUnit.NANOSECONDS.convert(amount, TimeUnit.MINUTES); break;
                case 'h': nanoAmount = TimeUnit.NANOSECONDS.convert(amount, TimeUnit.HOURS); break;
                case 'd': nanoAmount = TimeUnit.NANOSECONDS.convert(amount, TimeUnit.DAYS); break;
                default:
                    throw new IllegalArgumentException("Unrecognised time unit string conversion requested, was given " + timeStr);
            }

            return nanoAmount;
        }

        public String toShortString() {
            return "["+classifierName+","+datasetName+","+foldId+"]";
        }

        @Override
        public String toString() {
            StringBuilder sb = new StringBuilder();

            sb.append("EXPERIMENT SETTINGS "+ this.toShortString());

            // printing fields via reflection now to avoid cases of forgetting to account for newly added  paras
            for (Field field : ExperimentalArguments.class.getFields()) {
                try {
                    sb.append("\n").append(field.getName()).append(": ").append(field.get(this));
                } catch (IllegalAccessException ex) {
                    System.out.println("Fatal, should-be-unreachable exception thrown while printing exp args");
                    System.out.println(ex);
                    ex.printStackTrace();
                    System.exit(0);
                }
            }

            return sb.toString();
        }
    }


}<|MERGE_RESOLUTION|>--- conflicted
+++ resolved
@@ -14,15 +14,9 @@
  */
 package experiments;
 
-<<<<<<< HEAD
-import timeseriesweka.classifiers.early_classification.SR1CF1;
-import weka_extras.classifiers.SaveEachParameter;
-import weka_extras.classifiers.tuned.TunedRandomForest;
-=======
 import com.google.common.testing.GcFinalization;
 import machine_learning.classifiers.SaveEachParameter;
 import machine_learning.classifiers.tuned.TunedRandomForest;
->>>>>>> 377cf3d6
 import experiments.data.DatasetLists;
 import com.beust.jcommander.JCommander;
 import com.beust.jcommander.JCommander.Builder;
@@ -58,13 +52,7 @@
 import java.util.Random;
 import java.util.concurrent.TimeUnit;
 
-<<<<<<< HEAD
-import static utilities.InstanceTools.*;
-
-import weka_extras.classifiers.ensembles.SaveableEnsemble;
-=======
 import machine_learning.classifiers.ensembles.SaveableEnsemble;
->>>>>>> 377cf3d6
 import weka.core.Instances;
 
 /**
@@ -232,50 +220,6 @@
         // represented as different classifiers, e.g. ST_1day, ST_2day
         // The set classifier call is therefore made before defining paths that are dependent on the classifier name
         Classifier classifier = ClassifierLists.setClassifier(expSettings);
-<<<<<<< HEAD
-        
-        //Build/make the directory to write the train and/or testFold files to
-        String fullWriteLocation = expSettings.resultsWriteLocation + expSettings.classifierName + "/Predictions/" + expSettings.datasetName + "/";
-        File f = new File(fullWriteLocation);
-        if (!f.exists())
-            f.mkdirs();
-        
-        String targetFileName = fullWriteLocation + "100%testFold" + expSettings.foldId + ".csv";
-        
-        //Check whether fold already exists, if so, dont do it, just quit
-        if (!expSettings.forceEvaluation && experiments.CollateResults.validateSingleFoldFile(targetFileName)) {
-            LOGGER.log(Level.INFO, expSettings.toShortString() + " already exists at "+targetFileName+", exiting.");
-            return;
-        }
-        else {     
-            Instances[] data = DatasetLoading.sampleDataset(expSettings.dataReadLocation, expSettings.datasetName, expSettings.foldId);
-        
-            //If needed, build/make the directory to write the train and/or testFold files to
-            if (expSettings.supportingFilePath == null || expSettings.supportingFilePath.equals(""))
-                expSettings.supportingFilePath = fullWriteLocation;
-            
-            ///////////// 02/04/2019 jamesl to be put back in in place of above when interface redesign finished. 
-            // default builds a foldx/ dir in normal write dir
-//            if (expSettings.supportingFilePath == null || expSettings.supportingFilePath.equals(""))
-//                expSettings.supportingFilePath = fullWriteLocation + "fold" + expSettings.foldId + "/";
-//            if (classifier instanceof FileProducer) {
-//                f = new File(expSettings.supportingFilePath);
-//                if (!f.exists())
-//                    f.mkdirs();
-//            }
-            
-            //If this is to be a single _parameter_ evaluation of a fold, check whether this exists, and again quit if it does.
-            if (expSettings.singleParameterID != null && classifier instanceof ParameterSplittable) {
-                expSettings.checkpointing = false; //Just to tie up loose ends in case user defines both checkpointing AND para splitting
-                
-                targetFileName = fullWriteLocation + "fold" + expSettings.foldId + "_" + expSettings.singleParameterID + ".csv";
-                if (experiments.CollateResults.validateSingleFoldFile(targetFileName)) {
-                    LOGGER.log(Level.INFO, expSettings.toShortString() + ", parameter " + expSettings.singleParameterID +", already exists at "+targetFileName+", exiting.");
-                    return;
-                }
-            }
-=======
->>>>>>> 377cf3d6
 
         buildExperimentDirectoriesAndFilenames(expSettings, classifier);
         //Check whether results already exists, if so and force evaluation is false: just quit
@@ -318,33 +262,6 @@
         LOGGER.log(Level.FINE, "Preamble complete, real experiment starting.");
 
         try {
-<<<<<<< HEAD
-            trainSet = zNormaliseWithClass(trainSet);
-            testSet = zNormaliseWithClass(testSet);
-
-            //Setup train results
-            if (expSettings.generateErrorEstimateOnTrainSet) 
-                trainResults = findOrSetUpTrainEstimate(expSettings, classifier, trainSet, expSettings.foldId, resultsPath + trainFoldFilename);
-            LOGGER.log(Level.FINE, "Train estimate ready.");
-
-
-            //Build on the full train data here
-            long buildTime = System.nanoTime();
-            classifier.buildClassifier(trainSet);
-            buildTime = System.nanoTime() - buildTime;
-            LOGGER.log(Level.FINE, "Training complete");
-
-            if (expSettings.serialiseTrainedClassifier && classifier instanceof Serializable)
-                serialiseClassifier(expSettings, classifier);
-            
-            //Write train results
-            if (expSettings.generateErrorEstimateOnTrainSet) {
-                if (!(classifier instanceof TrainAccuracyEstimator)) {
-                    assert(trainResults.getTimeUnit().equals(TimeUnit.NANOSECONDS)); //should have been set as nanos in the crossvalidation
-                    trainResults.turnOffZeroTimingsErrors();
-                    trainResults.setBuildTime(buildTime);
-                    writeResults(expSettings, classifier, trainResults, resultsPath + trainFoldFilename, "train");
-=======
             ClassifierResults trainResults = training(expSettings, classifier, trainSet);
             postTrainingOperations(expSettings, classifier);
             ClassifierResults testResults = testing(expSettings, classifier, testSet, trainResults);
@@ -436,7 +353,6 @@
                     serialiseClassifier(expSettings, classifier);
                 } catch (Exception ex) {
                     LOGGER.log(Level.SEVERE, "Serialisation attempted but failed for classifier ("+classifier.getClass().getName()+")", ex);
->>>>>>> 377cf3d6
                 }
             }
             else
@@ -444,50 +360,6 @@
         }
 
 
-<<<<<<< HEAD
-            //And now evaluate on the test set, if this wasn't a single parameter fold
-            if (expSettings.singleParameterID == null) {
-                //This is checked before the buildClassifier also, but 
-                //a) another process may have been doing the same experiment 
-                //b) we have a special case for the file builder that copies the results over in buildClassifier (apparently?)
-                //no reason not to check again
-                if (expSettings.forceEvaluation || !CollateResults.validateSingleFoldFile(resultsPath + "100%" + testFoldFilename)) {
-                    for (double i = 0.05; i < 1.01; i += 0.05) {
-                        i = Math.round(i * 100.0) / 100.0;
-
-                        if (!expSettings.forceEvaluation && CollateResults.validateSingleFoldFile(resultsPath + i + "%" + testFoldFilename)) {
-                            continue;
-                        }
-
-                        Instances shortData = shortenInstances(testSet, i, true);
-                        long testBenchmark = findBenchmarkTime(expSettings);
-
-                        testResults = evaluateClassifier(expSettings, classifier, shortData);
-                        assert (testResults.getTimeUnit().equals(TimeUnit.NANOSECONDS)); //should have been set as nanos in the evaluation
-
-                        testResults.turnOffZeroTimingsErrors();
-                        testResults.setBenchmarkTime(testBenchmark);
-
-                        if (classifier instanceof TrainAccuracyEstimator) {
-                            //if this classifier is recording it's own results, use the build time it found
-                            //this is because e.g ensembles that read from file (e.g cawpe) will calculate their build time
-                            //as the sum of their modules' buildtime plus the time to define the ensemble prediction forming
-                            //schemes. that is more accurate than what experiments would measure, which would in fact be
-                            //the i/o time for reading in the modules' results, + the ensemble scheme time
-                            //therefore the general assumption here is that the classifier knows its own buildtime
-                            //better than we do here
-                            testResults.setBuildTime(((TrainAccuracyEstimator) classifier).getTrainResults().getBuildTime());
-                        } else {
-                            //else use the buildtime calculated here in experiments
-                            testResults.setBuildTime(buildTime);
-                        }
-
-                        LOGGER.log(Level.FINE, "Testing complete");
-
-                        writeResults(expSettings, classifier, testResults, resultsPath + Math.round(100*i) + "%" + testFoldFilename, "test");
-                        LOGGER.log(Level.FINE, "Testing written");
-                    }
-=======
         if (expSettings.visualise) {
             if (classifier instanceof Visualisable) {
                 ((Visualisable) classifier).setVisualisationSavePath(expSettings.supportingFilePath);
@@ -656,7 +528,6 @@
                     res.setMemory(maxMemory);
 
                     return res;
->>>>>>> 377cf3d6
                 }
                 else {
                     timingToUpdateWith = eac.getTrainResults().getBuildTime(); //update with classifier's own timings instead
@@ -750,84 +621,6 @@
 
     private static ClassifierResults findExternalTrainEstimate(ExperimentalArguments exp, Classifier classifier, Instances train, int fold) throws Exception {
         ClassifierResults trainResults = null;
-<<<<<<< HEAD
-        
-        if (classifier instanceof TrainAccuracyEstimator) {
-            //Classifier will perform cv internally while building, probably as part of a parameter search
-            ((TrainAccuracyEstimator) classifier).writeTrainEstimatesToFile(fullTrainWritingPath);
-            File f = new File(fullTrainWritingPath);
-            if (f.exists())
-                f.setWritable(true, false);
-        } 
-        else { 
-            long trainBenchmark = findBenchmarkTime(exp);
-            
-            //todo clean up this hack. default is cv_10, as with all old trainFold results pre 2019/07/19
-            String[] parts = exp.trainEstimateMethod.split("_");
-            String method = parts[0];
-            
-            String para1 = null;
-            if (parts.length > 1) 
-                para1 = parts[1];
-            
-            String para2 = null;
-            if (parts.length > 2)
-                para2 = parts[2];
-
-            switch (method) {
-                case "cv":
-                case "CV": 
-                case "CrossValidationEvaluator":
-                    int numCVFolds = Experiments.numCVFolds;
-                    if (para1 != null)
-                        numCVFolds = Integer.parseInt(para1);
-                    numCVFolds = Math.min(train.numInstances(), numCVFolds);
-                    
-                    CrossValidationEvaluator cv = new CrossValidationEvaluator();
-                    cv.setSeed(fold);
-                    cv.setNumFolds(numCVFolds);
-                    trainResults = cv.crossValidateWithStats(classifier, train);
-                    break;
-                
-                case "hov":
-                case "HOV":
-                case "SingleTestSetEvaluator":
-                    double trainPropHov = DatasetLoading.getProportionKeptForTraining();
-                    if (para1 != null)
-                        trainPropHov = Double.parseDouble(para1);
-                    
-                    SingleSampleEvaluator hov = new SingleSampleEvaluator();
-                    hov.setSeed(fold);
-                    hov.setPropInstancesInTrain(trainPropHov);
-                    trainResults = hov.evaluate(classifier, train);
-                    break;
-
-                case "sr":
-                case "SR":
-                case "StratifiedResamplesEvaluator":
-                    int numSRFolds = 30;
-                    if (para1 != null)
-                        numSRFolds = Integer.parseInt(para1);
-
-                    double trainPropSRR = DatasetLoading.getProportionKeptForTraining();
-                    if (para2 != null)
-                        trainPropSRR = Double.parseDouble(para2);
-
-                    StratifiedResamplesEvaluator srr = new StratifiedResamplesEvaluator();
-                    srr.setSeed(fold);
-                    srr.setNumFolds(numSRFolds);
-                    srr.setUseEachResampleIdAsSeed(true);
-                    srr.setPropInstancesInTrain(trainPropSRR);
-                    trainResults = srr.evaluate(classifier, train);
-                    break;
-                  
-                default:
-                    throw new Exception("Unrecognised method to estimate error on the train given: " + exp.trainEstimateMethod);
-            }
-                    
-            trainResults.setErrorEstimateMethod(exp.trainEstimateMethod);
-            trainResults.setBenchmarkTime(trainBenchmark);      
-=======
         long trainBenchmark = findBenchmarkTime(exp);
 
         //todo clean up this hack. default is cv_10, as with all old trainFold results pre 2019/07/19
@@ -891,7 +684,6 @@
 
             default:
                 throw new Exception("Unrecognised method to estimate error on the train given: " + exp.trainEstimateMethod);
->>>>>>> 377cf3d6
         }
 
         trainResults.setErrorEstimateMethod(exp.trainEstimateMethod);
