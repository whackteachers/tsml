--- conflicted
+++ resolved
@@ -26,8 +26,6 @@
 import java.io.IOException;
 import java.util.ArrayList;
 import java.util.List;
-import java.util.Map;
-import java.util.TreeMap;
 import java.util.concurrent.ExecutorService;
 import java.util.concurrent.Executors;
 import java.util.logging.Level;
@@ -47,16 +45,9 @@
 import java.util.Random;
 import java.util.concurrent.TimeUnit;
 import utilities.InstanceTools;
-<<<<<<< HEAD
-import vector_classifiers.ensembles.SaveableEnsemble;
-import static utilities.GenericTools.indexOfMax;
+import weka_uea.classifiers.ensembles.SaveableEnsemble;
 import static utilities.InstanceTools.shortenInstances;
 
-import utilities.multivariate_tools.MultivariateInstanceTools;
-import vector_classifiers.*;
-=======
-import weka_uea.classifiers.ensembles.SaveableEnsemble;
->>>>>>> 6d870142
 import weka.core.Instances;
 import timeseriesweka.classifiers.TrainAccuracyEstimator;
 
@@ -558,7 +549,6 @@
                 //a) another process may have been doing the same experiment 
                 //b) we have a special case for the file builder that copies the results over in buildClassifier (apparently?)
                 //no reason not to check again
-<<<<<<< HEAD
                 if (expSettings.forceEvaluation || !CollateResults.validateSingleFoldFile(resultsPath + "100%" + testFoldFilename)) {
                     for (double i = 0.05; i < 1.01; i += 0.05) {
                         i = Math.round(i * 100.0) / 100.0;
@@ -571,7 +561,7 @@
                         testResults.turnOffZeroTimingsErrors();
                         testResults.setBenchmarkTime(testBenchmark);
 
-                        if (classifier instanceof TrainAccuracyEstimate) {
+                        if (classifier instanceof TrainAccuracyEstimator) {
                             //if this classifier is recording it's own results, use the build time it found
                             //this is because e.g ensembles that read from file (e.g cawpe) will calculate their build time
                             //as the sum of their modules' buildtime plus the time to define the ensemble prediction forming
@@ -579,7 +569,7 @@
                             //the i/o time for reading in the modules' results, + the ensemble scheme time
                             //therefore the general assumption here is that the classifier knows its own buildtime
                             //better than we do here
-                            testResults.setBuildTime(((TrainAccuracyEstimate) classifier).getTrainResults().getBuildTime());
+                            testResults.setBuildTime(((TrainAccuracyEstimator) classifier).getTrainResults().getBuildTime());
                         } else {
                             //else use the buildtime calculated here in experiments
                             testResults.setBuildTime(buildTime);
@@ -589,30 +579,6 @@
 
                         writeResults(expSettings, classifier, testResults, resultsPath + Math.round(100*i) + "%" + testFoldFilename, "test");
                         LOGGER.log(Level.FINE, "Testing written");
-=======
-                if (expSettings.forceEvaluation || !CollateResults.validateSingleFoldFile(resultsPath + testFoldFilename)) {
-                    long testBenchmark = findBenchmarkTime(expSettings);
-                    
-                    testResults = evaluateClassifier(expSettings, classifier, testSet);
-                    assert(testResults.getTimeUnit().equals(TimeUnit.NANOSECONDS)); //should have been set as nanos in the evaluation
-                    
-                    testResults.turnOffZeroTimingsErrors();
-                    testResults.setBenchmarkTime(testBenchmark);
-                    
-                    if (classifier instanceof TrainAccuracyEstimator) {
-                        //if this classifier is recording it's own results, use the build time it found
-                        //this is because e.g ensembles that read from file (e.g cawpe) will calculate their build time 
-                        //as the sum of their modules' buildtime plus the time to define the ensemble prediction forming
-                        //schemes. that is more accurate than what experiments would measure, which would in fact be 
-                        //the i/o time for reading in the modules' results, + the ensemble scheme time
-                        //therefore the general assumption here is that the classifier knows its own buildtime 
-                        //better than we do here
-                        testResults.setBuildTime(((TrainAccuracyEstimator)classifier).getTrainResults().getBuildTime());
-                    }
-                    else {
-                        //else use the buildtime calculated here in experiments
-                        testResults.setBuildTime(buildTime);
->>>>>>> 6d870142
                     }
                 }
                 else {
@@ -661,7 +627,7 @@
     private static ClassifierResults findOrSetUpTrainEstimate(ExperimentalArguments exp, Classifier classifier, Instances train, int fold, String fullTrainWritingPath) throws Exception { 
         ClassifierResults trainResults = null;
         
-        if (classifier instanceof TrainAccuracyEstimator) { 
+        if (classifier instanceof TrainAccuracyEstimator) {
             //Classifier will perform cv internally while building, probably as part of a parameter search
             ((TrainAccuracyEstimator) classifier).writeTrainEstimatesToFile(fullTrainWritingPath);
             File f = new File(fullTrainWritingPath);
@@ -674,52 +640,52 @@
             //todo clean up this hack. default is cv_10, as with all old trainFold results pre 2019/07/19
             String[] parts = exp.trainEstimateMethod.split("_");
             String method = parts[0];
-
+            
             String para = null;
-            if (parts.length > 1)
+            if (parts.length > 1) 
                 para = parts[1];
-
+            
             long estimateTimeStart = System.nanoTime();
-
+                    
             switch (method) {
                 case "cv":
-                case "CV":
+                case "CV": 
                 case "CrossValidationEvaluator":
                     int numFolds = Experiments.numCVFolds;
                     if (para != null)
                         numFolds = Integer.parseInt(para);
                     numFolds = Math.min(train.numInstances(), numFolds);
-
+                    
                     CrossValidationEvaluator cv = new CrossValidationEvaluator();
                     cv.setSeed(fold);
                     cv.setNumFolds(numFolds);
                     trainResults = cv.crossValidateWithStats(classifier, train);
                     break;
-
+                
                 case "hov":
                 case "HOV":
                 case "SingleTestSetEvaluator":
                     double trainProp = DatasetLoading.getProportionKeptForTraining();
                     if (para != null)
                         trainProp = Double.parseDouble(para);
-
+                    
                     Instances[] trainVal = InstanceTools.resampleInstances(train, exp.foldId, trainProp);
                     classifier.buildClassifier(trainVal[0]);
-
+                    
                     SingleTestSetEvaluator hov = new SingleTestSetEvaluator();
                     hov.setSeed(fold);
                     trainResults = hov.evaluate(classifier, trainVal[1]);
                     break;
-
+                  
                 default:
                     throw new Exception("Unrecognised method to estimate error on the train given: " + exp.trainEstimateMethod);
             }
-
+            
             long estimateTime = System.nanoTime() - estimateTimeStart;
-
+                    
             trainResults.setErrorEstimateMethod(exp.trainEstimateMethod);
             trainResults.setErrorEstimateTime(estimateTime);
-            trainResults.setBenchmarkTime(trainBenchmark);
+            trainResults.setBenchmarkTime(trainBenchmark);      
         }
         
         return trainResults;
