/*
 *   This program is free software: you can redistribute it and/or modify
 *   it under the terms of the GNU General Public License as published by
 *   the Free Software Foundation, either version 3 of the License, or
 *   (at your option) any later version.
 *
 *   This program is distributed in the hope that it will be useful,
 *   but WITHOUT ANY WARRANTY; without even the implied warranty of
 *   MERCHANTABILITY or FITNESS FOR A PARTICULAR PURPOSE.  See the
 *   GNU General Public License for more details.
 *
 *   You should have received a copy of the GNU General Public License
 *   along with this program.  If not, see <http://www.gnu.org/licenses/>.
 */
package experiments;


import evaluation.tuning.ParameterSpace;
import experiments.Experiments.ExperimentalArguments;
import machine_learning.classifiers.tuned.TunedClassifier;
import tsml.classifiers.EnhancedAbstractClassifier;
import tsml.classifiers.distance_based.elastic_ensemble.ElasticEnsemble;
import tsml.classifiers.distance_based.knn.KNN;
import tsml.classifiers.distance_based.knn.KNNLOOCV;
<<<<<<< HEAD
import tsml.classifiers.early_classification.SR1CF1;
=======
import tsml.classifiers.distance_based.proximity.ProximityForest;
import tsml.classifiers.hybrids.Catch22Classifier;
>>>>>>> 5b93ffbd
import tsml.classifiers.hybrids.HIVE_COTE;
import tsml.classifiers.dictionary_based.*;
import tsml.classifiers.dictionary_based.boss_variants.BOSSC45;
import tsml.classifiers.dictionary_based.SpatialBOSS;
import tsml.classifiers.dictionary_based.boss_variants.BoTSWEnsemble;
import tsml.classifiers.distance_based.*;
import tsml.classifiers.frequency_based.RISE;
import tsml.classifiers.interval_based.CIF;
import tsml.classifiers.legacy.COTE.FlatCote;
import tsml.classifiers.legacy.COTE.HiveCote;
import tsml.classifiers.hybrids.TSCHIEFWrapper;
import tsml.classifiers.interval_based.TSF;
import tsml.classifiers.multivariate.*;
import tsml.classifiers.shapelet_based.ShapeletTransformClassifier;
import tsml.classifiers.shapelet_based.FastShapelets;
import tsml.classifiers.shapelet_based.LearnShapelets;
import tsml.classifiers.interval_based.LPS;
import tsml.classifiers.shapelet_based.ShapeletTree;
import tsml.transformers.*;
import weka.core.EuclideanDistance;
import weka.core.Randomizable;
import machine_learning.classifiers.ensembles.CAWPE;
import machine_learning.classifiers.PLSNominalClassifier;
import machine_learning.classifiers.kNN;
import machine_learning.classifiers.tuned.TunedXGBoost;
import weka.classifiers.Classifier;
import weka.classifiers.bayes.BayesNet;
import weka.classifiers.bayes.NaiveBayes;
import weka.classifiers.functions.Logistic;
import weka.classifiers.functions.MultilayerPerceptron;
import weka.classifiers.functions.SMO;
import weka.classifiers.functions.supportVector.PolyKernel;
import weka.classifiers.functions.supportVector.RBFKernel;
import weka.classifiers.meta.RotationForest;
import weka.classifiers.trees.J48;
import weka.classifiers.trees.RandomForest;

import java.util.Arrays;
import java.util.HashSet;
import java.util.concurrent.TimeUnit;

/**
 *
 * @author James Large (james.large@uea.ac.uk) and Tony Bagnall
 */
public class ClassifierLists {

    //All implemented classifiers in tsml
    //<editor-fold defaultstate="collapsed" desc="All univariate time series classifiers">
    public static String[] allUnivariate={
//Distance Based
            "DTW","DTWCV", "EE","LEE","ApproxElasticEnsemble","ProximityForest","FastElasticEnsemble",
            "DD_DTW","DTD_C","CID_DTW","NN_CID",
//Dictionary Based
            "BOP", "SAXVSM", "SAX_1NN", "BOSS", "cBOSS", "S-BOSS","BoTSWEnsemble","WEASEL",
//Interval Based
            "LPS","TSF",
//Frequency Based
            "RISE",
//Shapelet Based
            "FastShapelets","LearnShapelets","ShapeletTransformClassifier","ShapeletTreeClassifier","STC",
//Hybrids
            "HiveCoteAlpha","FlatCote","TS-CHIEF","HIVE-COTEv1"
};
    //</editor-fold>
    public static HashSet<String> allClassifiers=new HashSet<String>( Arrays.asList(allUnivariate));

    /**
     * DISTANCE BASED: classifiers based on measuring the distance between two classifiers
     */
    public static String[] distance= {
<<<<<<< HEAD
        "ED","DTW","DTWCV", "EE","LEE","ApproxElasticEnsemble","ProximityForest","PF","FastElasticEnsemble",
            "DD_DTW","DTD_C","CID_DTW","NN_CID"
=======
        "ED","DTW","DTWCV", "EE","LEE","ApproxElasticEnsemble","ProximityForest","FastElasticEnsemble",
            "DD_DTW","DTD_C","CID_DTW","NN_CID",
        "PF_R1",
        "PF_R5",
        "PF_R10",
        "PF_WRAPPED",
        "PF_R5_OOB",
        "PF_R5_OOB_R",
        "PF_R5_OOB_W",
        "PF_R5_OOB_R_W",
        "PF_R5_CV",
        "PF_R5_CV_W",
            "DD_DTW","DTD_C","CID_DTW","NN_CID","NN_ShapeDTW_Raw","NN_ShapeDTW_PAA","NN_ShapeDTW_DWT",
            "NN_ShapeDTW_Slope","NN_ShapeDTW_Der","NN_ShapeDTW_Hog","NN_ShapeDTW_Comp"
>>>>>>> 5b93ffbd
    };
    public static HashSet<String> distanceBased=new HashSet<String>( Arrays.asList(distance));
    private static Classifier setDistanceBased(Experiments.ExperimentalArguments exp){
        String classifier=exp.classifierName;
        Classifier c = null;
        int fold=exp.foldId;
        switch(classifier) {
            case "PF_R1":
                c = ProximityForest.Config.PF_R1.configure(new ProximityForest());
                break;
            case "PF_R5":
                c = ProximityForest.Config.PF_R5.configure(new ProximityForest());
                break;
            case "PF_R10":
                c = ProximityForest.Config.PF_R10.configure(new ProximityForest());
                break;
            case "PF_R5_OOB":
                c = ProximityForest.Config.PF_R5_OOB.configure(new ProximityForest());
                break;
            case "PF_R5_OOB_R":
                c = ProximityForest.Config.PF_R5_OOB_R.configure(new ProximityForest());
                break;
            case "PF_R5_OOB_W":
                c = ProximityForest.Config.PF_R5_OOB_W.configure(new ProximityForest());
                break;
            case "PF_R5_OOB_R_W":
                c = ProximityForest.Config.PF_R5_OOB_R_W.configure(new ProximityForest());
                break;
            case "PF_R5_CV":
                c = ProximityForest.Config.PF_R5_CV.configure(new ProximityForest());
                break;
            case "PF_R5_CV_W":
                c = ProximityForest.Config.PF_R5_CV_W.configure(new ProximityForest());
                break;
            case "PF_WRAPPED":
                c = new ProximityForestWrapper();
                break;
            case "ED":
                c = new KNN();
                break;
            case "DTW":
                c = new DTW_kNN();
                ((DTW_kNN)c).optimiseWindow(false);
                ((DTW_kNN)c).setMaxR(1.0);
                break;
            case "DTWCV":
                c = new DTWCV();
                break;
            case "EE":
                c = ElasticEnsemble.FACTORY.EE_V2.build();
                break;
            case "LEE":
                c = ElasticEnsemble.FACTORY.LEE.build();
                break;
            case "ApproxElasticEnsemble":
                c = new ApproxElasticEnsemble();
                break;
            case "ProximityForest": case "PF":
                c = new ProximityForestWrapper();
                break;
            case "FastElasticEnsemble":
                c=new FastElasticEnsemble();
                break;
            case "DD_DTW":
                c=new DD_DTW();
                break;
            case "DTD_C":
                c=new DTD_C();
                break;
            case "CID_DTW":
                c=new NN_CID();
                ((NN_CID)c).useDTW();
                break;
            case "NN_CID":
                c = new NN_CID();
                break;
            case "NN_ShapeDTW_Raw":
                c=new ShapeDTW_1NN(30,null,false,null);
                break;
            case "NN_ShapeDTW_PAA":
                PAA p = new PAA();
                p.setNumIntervals(5);
                c=new ShapeDTW_1NN(30,p,false,null);
                break;
            case "NN_ShapeDTW_DWT":
                DWT dwt = new DWT();
                c=new ShapeDTW_1NN(30,dwt,false,null);
                break;
            case "NN_ShapeDTW_Der":
                Derivative der = new Derivative();
                c=new ShapeDTW_1NN(30,der,false,null);
                break;
            case "NN_ShapeDTW_Slope":
                Slope s = new Slope(5);
                c=new ShapeDTW_1NN(30,s,false,null);
                break;
            case "NN_ShapeDTW_Hog":
                HOG1D h = new HOG1D();
                c=new ShapeDTW_1NN(30,h,false,null);
                break;
            case "NN_ShapeDTW_Comp":
                DWT dwt2 = new DWT();
                HOG1D h2 = new HOG1D();
                c=new ShapeDTW_1NN(30,dwt2,true,h2);
                break;
            default:
                System.out.println("Unknown distance based classifier "+classifier+" should not be able to get here ");
                System.out.println("There is a mismatch between array distance and the switch statement ");
                throw new UnsupportedOperationException("Unknown distance based  classifier "+classifier+" should not be able to get here. "
                        + "There is a mismatch between array distance and the switch statement.");

        }
        return c;
    }
    /**
     * DICTIONARY BASED: classifiers based on counting the occurrence of words in series
     */
    public static String[] dictionary= {
        "BOP", "SAXVSM", "SAX_1NN", "BOSS", "cBOSS", "S-BOSS","BoTSWEnsemble","WEASEL","TDE"};
    public static HashSet<String> dictionaryBased=new HashSet<String>( Arrays.asList(dictionary));
    private static Classifier setDictionaryBased(Experiments.ExperimentalArguments exp){
        String classifier=exp.classifierName;
        Classifier c;
        int fold=exp.foldId;
        switch(classifier) {
            case "BOP":
                c=new BagOfPatternsClassifier();
                break;
            case "SAXVSM":
                c=new SAXVSM();
                break;
            case "SAX_1NN":
                c=new SAXVSM();
                break;
            case "BOSS":
                c=new BOSS();
                break;
            case "cBOSS":
                c = new cBOSS();
                break;
            case "BOSSC45":
                c = new BOSSC45();
                break;
            case "SpatialBOSS": case "S-BOSS":
                c = new SpatialBOSS();
                break;
            case "BoTSWEnsemble":
                c = new BoTSWEnsemble();
                break;
            case "WEASEL":
                c = new WEASEL();
                break;
            case "TDE":
                c = new TDE();
                break;
            default:
                System.out.println("Unknown dictionary based classifier "+classifier+" should not be able to get here ");
                System.out.println("There is a mismatch between array dictionary and the switch statement ");
                throw new UnsupportedOperationException("Unknown dictionary based  classifier "+classifier+" should not be able to get here."
                        + "There is a mismatch between array dictionary and the switch statement ");

        }
        return c;
    }

    /**
    * INTERVAL BASED: classifiers that form multiple intervals over series and summarise
    */
<<<<<<< HEAD
    public static String[] interval= {"LPS","TSF","SR1-CF1"};
=======
    public static String[] interval= {"LPS","TSF","CIF"};
>>>>>>> 5b93ffbd
    public static HashSet<String> intervalBased=new HashSet<String>( Arrays.asList(interval));
    private static Classifier setIntervalBased(Experiments.ExperimentalArguments exp){
        String classifier=exp.classifierName;
        Classifier c;
        int fold=exp.foldId;
        switch(classifier) {
            case "LPS":
                c=new LPS();
                break;
            case "TSF":
                c=new TSF();
                break;
<<<<<<< HEAD

            case "SR1-CF1":
                c=new SR1CF1();
                break;

=======
            case "CIF":
                c=new CIF();
                break;
>>>>>>> 5b93ffbd
            default:
                System.out.println("Unknown interval based classifier "+classifier+" should not be able to get here ");
                System.out.println("There is a mismatch between array interval and the switch statement ");
                throw new UnsupportedOperationException("Unknown interval based  classifier "+classifier+" should not be able to get here."
                        + "There is a mismatch between array interval and the switch statement ");

        }
        return c;
    }

    /**
     * FREQUENCY BASED: Classifiers that work in the spectral/frequency domain
     */
    public static String[] frequency= {"RISE"};
    public static HashSet<String> frequencyBased=new HashSet<String>( Arrays.asList(frequency));
    private static Classifier setFrequencyBased(Experiments.ExperimentalArguments exp){
        String classifier=exp.classifierName;
        Classifier c;
        int fold=exp.foldId;
        switch(classifier) {
            case "RISE":
                c=new RISE();
                break;
            default:
                System.out.println("Unknown interval based classifier, should not be able to get here ");
                System.out.println("There is a mismatch between array interval and the switch statement ");
                throw new UnsupportedOperationException("Unknown interval based  classifier, should not be able to get here "
                        + "There is a mismatch between array interval and the switch statement ");

        }
        return c;
    }

    /**
     * SHAPELET BASED: Classifiers that use shapelets in some way.
     */
    public static String[] shapelet= {"FastShapelets","LearnShapelets","ShapeletTransformClassifier","ShapeletTreeClassifier","STC"};
    public static HashSet<String> shapeletBased=new HashSet<String>( Arrays.asList(shapelet));
    private static Classifier setShapeletBased(Experiments.ExperimentalArguments exp){
        String classifier=exp.classifierName;
        Classifier c;
        int fold=exp.foldId;
        switch(classifier) {
            case "LearnShapelets":
                c=new LearnShapelets();
                break;
            case "FastShapelets":
                c=new FastShapelets();
                break;
            case "ShapeletTransformClassifier": case "STC":
                c=new ShapeletTransformClassifier();
                ((ShapeletTransformClassifier)c).setTrainTimeLimit(1, TimeUnit.HOURS);
                break;
            case "ShapeletTreeClassifier":
                c=new ShapeletTree();
                break;
           default:
                System.out.println("Unknown interval based classifier, should not be able to get here ");
                System.out.println("There is a mismatch between array interval and the switch statement ");
                throw new UnsupportedOperationException("Unknown interval based  classifier, should not be able to get here "
                        + "There is a mismatch between array interval and the switch statement ");

        }
        return c;
    }

    /**
     * HYBRIDS: Classifiers that combine two or more of the above approaches
     */
    public static String[] hybrids= {"HiveCoteAlpha","FlatCote","TS-CHIEF","HIVE-COTEv1","catch22"};
    public static HashSet<String> hybridBased=new HashSet<String>( Arrays.asList(hybrids));
    private static Classifier setHybridBased(Experiments.ExperimentalArguments exp){
        String classifier=exp.classifierName;
        Classifier c;
        int fold=exp.foldId;
        switch(classifier) {
            case "FlatCote":
                c=new FlatCote();
                break;
            case "HiveCote":
                c=new HiveCote();
                ((HiveCote)c).setContract(48);
                break;
            case "HIVE-COTEv1":
                c=new HIVE_COTE();
                ((HIVE_COTE)c).setFillMissingDistsWithOneHotVectors(true);
                ((HIVE_COTE)c).setSeed(fold);
                break;
            case "TS-CHIEF":
                c=new TSCHIEFWrapper();
                ((TSCHIEFWrapper)c).setSeed(fold);
                break;
            case "catch22":
                c = new Catch22Classifier();
                ((Catch22Classifier) c).setSeed(fold);
                RandomForest r = new RandomForest();
                r.setSeed(fold);
                r.setNumTrees(500);
                ((Catch22Classifier) c).setClassifier(r);
                break;
            default:
                System.out.println("Unknown hybrid based classifier, should not be able to get here ");
                System.out.println("There is a mismatch between array hybrids and the switch statement ");
                throw new UnsupportedOperationException("Unknown hybrid based  classifier, should not be able to get here "
                        + "There is a mismatch between array hybrids and the switch statement ");

        }
        return c;
    }

    /**
     * MULTIVARIATE time series classifiers, all in one list for now
     */
    public static String[] allMultivariate={"Shapelet_I","Shapelet_D","Shapelet_Indep","ED_I","ED_D","DTW_I","DTW_D",
            "DTW_A","HIVE-COTE_I", "HC_I", "CBOSS_I", "RISE_I", "STC_I", "TSF_I","PF_I","TS-CHIEF_I","HC-PF_I",
            "HIVE-COTEn_I","WEASEL-MUSE"};//Not enough to classify yet
    public static HashSet<String> multivariateBased=new HashSet<String>( Arrays.asList(allMultivariate));
    private static Classifier setMultivariate(Experiments.ExperimentalArguments exp){
        String classifier=exp.classifierName,resultsPath="",dataset="";
        int fold=exp.foldId;
        Classifier c;
        boolean canLoadFromFile=true;
        if(exp.resultsWriteLocation==null || exp.datasetName==null)
            canLoadFromFile=false;
        else{
            resultsPath=exp.resultsWriteLocation;
            dataset=exp.datasetName;
        }
        switch(classifier) {
            case "Shapelet_I": case "Shapelet_D": case  "Shapelet_Indep"://Multivariate version 1
                c=new MultivariateShapeletTransformClassifier();
//Default to 1 day max run: could do this better
                ((MultivariateShapeletTransformClassifier)c).setOneDayLimit();
                ((MultivariateShapeletTransformClassifier)c).setSeed(fold);
                ((MultivariateShapeletTransformClassifier)c).setTransformType(classifier);
                break;
            case "ED_I":
                c=new NN_ED_I();
                break;
            case "ED_D":
                c=new NN_ED_D();
                break;
            case "DTW_I":
                c=new NN_DTW_I();
                break;
            case "DTW_D":
                c=new NN_DTW_D();
                break;
            case "DTW_A":
                c=new NN_DTW_A();
                break;
            case "HC_I":
                c=new MultivariateHiveCote(exp.resultsWriteLocation, exp.datasetName, exp.foldId);
                break;
            case "CBOSS_I":
                c=new MultivariateSingleEnsemble("cBOSS", exp.resultsWriteLocation, exp.datasetName, exp.foldId);
                break;
            case "RISE_I":
                c=new MultivariateSingleEnsemble("RISE", exp.resultsWriteLocation, exp.datasetName, exp.foldId);
                break;
            case "STC_I":
                c=new MultivariateSingleEnsemble("STC", exp.resultsWriteLocation, exp.datasetName, exp.foldId);
                ((EnhancedAbstractClassifier)c).setDebug(true);

                break;
            case "TSF_I":
                c=new MultivariateSingleEnsemble("TSF", exp.resultsWriteLocation, exp.datasetName, exp.foldId);
                break;
            case "PF_I":
                c=new MultivariateSingleEnsemble("ProximityForest", exp.resultsWriteLocation, exp.datasetName, exp.foldId);
                break;
            case "TS-CHIEF_I":
                c=new MultivariateSingleEnsemble("TSCHIEF", exp.resultsWriteLocation, exp.datasetName, exp.foldId);
                break;
            case "HIVE-COTE_I":
                if(canLoadFromFile){
                    String[] cls={"TSF_I","cBOSS_I","RISE_I","STC_I"};//RotF for ST
                    c=new HIVE_COTE();
                    ((HIVE_COTE)c).setFillMissingDistsWithOneHotVectors(true);
                    ((HIVE_COTE)c).setSeed(fold);
                    ((HIVE_COTE)c).setBuildIndividualsFromResultsFiles(true);
                    ((HIVE_COTE)c).setResultsFileLocationParameters(resultsPath, dataset, fold);
                    ((HIVE_COTE)c).setClassifiersNamesForFileRead(cls);
                }
                else
                    throw new UnsupportedOperationException("ERROR: currently only loading from file for CAWPE and no results file path has been set. "
                            + "Call setClassifier with an ExperimentalArguments object exp with exp.resultsWriteLocation (contains component classifier results) and exp.datasetName set");
                break;
            case "HIVE-COTEn_I":
                if(canLoadFromFile){
                    String[] cls={"TSF_I","cBOSS_I","RISE_I","STC_I","TSFn_I","cBOSSn_I","RISEn_I","STCn_I"};//RotF for ST
                    c=new HIVE_COTE();
                    ((HIVE_COTE)c).setFillMissingDistsWithOneHotVectors(true);
                    ((HIVE_COTE)c).setSeed(fold);
                    ((HIVE_COTE)c).setBuildIndividualsFromResultsFiles(true);
                    ((HIVE_COTE)c).setResultsFileLocationParameters(resultsPath, dataset, fold);
                    ((HIVE_COTE)c).setClassifiersNamesForFileRead(cls);
                }
                else
                    throw new UnsupportedOperationException("ERROR: currently only loading from file for CAWPE and no results file path has been set. "
                            + "Call setClassifier with an ExperimentalArguments object exp with exp.resultsWriteLocation (contains component classifier results) and exp.datasetName set");
                break;
            case "HC-PF_I":
                if(canLoadFromFile){
                    String[] cls={"PF_I","TSF_I","cBOSS_I","RISE_I","STC_I"};//RotF for ST
                    c=new HIVE_COTE();
                    ((HIVE_COTE)c).setFillMissingDistsWithOneHotVectors(true);
                    ((HIVE_COTE)c).setSeed(fold);
                    ((HIVE_COTE)c).setBuildIndividualsFromResultsFiles(true);
                    ((HIVE_COTE)c).setResultsFileLocationParameters(resultsPath, dataset, fold);
                    ((HIVE_COTE)c).setClassifiersNamesForFileRead(cls);
                }
                else
                    throw new UnsupportedOperationException("ERROR: currently only loading from file for CAWPE and no results file path has been set. "
                            + "Call setClassifier with an ExperimentalArguments object exp with exp.resultsWriteLocation (contains component classifier results) and exp.datasetName set");
                break;
            case "WEASEL-MUSE":
                c=new WEASEL_MUSE();
                break;

                default:
                System.out.println("Unknown multivariate classifier, should not be able to get here ");
                System.out.println("There is a mismatch between multivariateBased and the switch statement ");
                throw new UnsupportedOperationException("Unknown multivariate classifier, should not be able to get here "
                        + "There is a mismatch between multivariateBased and the switch statement ");
        }
        return c;
    }


    /**
     * STANDARD classifiers such as random forest etc
     */
    public static String[] standard= {
        "XGBoostMultiThreaded","XGBoost","SmallTunedXGBoost","RandF","RotF", "PLSNominalClassifier","BayesNet","ED","C45",
            "SVML","SVMQ","SVMRBF","MLP","Logistic","CAWPE","NN"};
    public static HashSet<String> standardClassifiers=new HashSet<String>( Arrays.asList(standard));
    private static Classifier setStandardClassifiers(Experiments.ExperimentalArguments exp){
        String classifier=exp.classifierName;
        int fold=exp.foldId;
        Classifier c;
        switch(classifier) {
//TIME DOMAIN CLASSIFIERS
            case "XGBoostMultiThreaded":
                c = new TunedXGBoost();
                break;
            case "XGBoost":
                c = new TunedXGBoost();
                ((TunedXGBoost)c).setRunSingleThreaded(true);
                break;
            case "SmallTunedXGBoost":
                c = new TunedXGBoost();
                ((TunedXGBoost)c).setRunSingleThreaded(true);
                ((TunedXGBoost)c).setSmallParaSearchSpace_64paras();
                break;
            case "RandF":
                RandomForest r=new RandomForest();
                r.setNumTrees(500);
                c = r;
                break;
            case "RotF":
                RotationForest rf=new RotationForest();
                rf.setNumIterations(200);
                c = rf;
                break;
            case "PLSNominalClassifier":
                c = new PLSNominalClassifier();
                break;
            case "BayesNet":
                c = new BayesNet();
                break;
            case "ED":
                c= KNNLOOCV.FACTORY.ED_1NN_V1.build();;
                break;
            case "C45":
                c=new J48();
                break;
            case "NB":
                c=new NaiveBayes();
                break;
            case "SVML":
                c=new SMO();
                PolyKernel p=new PolyKernel();
                p.setExponent(1);
                ((SMO)c).setKernel(p);
                ((SMO)c).setRandomSeed(fold);
                ((SMO)c).setBuildLogisticModels(true);
                break;
            case "SVMQ":
                c=new SMO();
                PolyKernel poly=new PolyKernel();
                poly.setExponent(2);
                ((SMO)c).setKernel(poly);
                ((SMO)c).setRandomSeed(fold);
                ((SMO)c).setBuildLogisticModels(true);
                break;
            case "SVMRBF":
                c=new SMO();
                RBFKernel rbf=new RBFKernel();
                rbf.setGamma(0.5);
                ((SMO)c).setC(5);
                ((SMO)c).setKernel(rbf);
                ((SMO)c).setRandomSeed(fold);
                ((SMO)c).setBuildLogisticModels(true);

                break;
            case "BN":
                c=new BayesNet();
                break;
            case "MLP":
                c=new MultilayerPerceptron();
                break;
            case "Logistic":
                c= new Logistic();
                break;
            case "CAWPE":
                c=new CAWPE();
                break;
            case "NN":
                kNN k=new kNN(100);
                k.setCrossValidate(true);
                k.normalise(false);
                k.setDistanceFunction(new EuclideanDistance());
                return k;
            default:
                System.out.println("Unknown standard classifier "+classifier+" should not be able to get here ");
                System.out.println("There is a mismatch between otherClassifiers and the switch statement ");
                throw new UnsupportedOperationException("Unknown standard classifier "+classifier+" should not be able to get here "
                        + "There is a mismatch between otherClassifiers and the switch statement ");
        }
        return c;
    }

    /**
     * BESPOKE classifiers for particular set ups. Use if you want some special configuration/pipeline
     * not encapsulated within a single classifier      */
    public static String[] bespoke= {"HIVE-COTE1.0","HIVE-COTEV2","HIVE-COTE","HC-TDE","HC-WEASEL","HC-BcSBOSS","HC-cSBOSS","TunedHIVE-COTE","HC-S-BOSS"};
    public static HashSet<String> bespokeClassifiers=new HashSet<String>( Arrays.asList(bespoke));
    private static Classifier setBespokeClassifiers(Experiments.ExperimentalArguments exp){
        String classifier=exp.classifierName,resultsPath="",dataset="";
        int fold=exp.foldId;
        Classifier c;
        boolean canLoadFromFile=true;
        if(exp.resultsWriteLocation==null || exp.datasetName==null)
            canLoadFromFile=false;
        else{
            resultsPath=exp.resultsWriteLocation;
            dataset=exp.datasetName;
        }
        switch(classifier) {
            case "HIVE-COTE1.0":
                if(canLoadFromFile){
                    String[] cls={"TSF","RISE","STC","cBOSS"};//RotF for ST
                    c=new HIVE_COTE();
                    ((HIVE_COTE)c).setFillMissingDistsWithOneHotVectors(true);
                    ((HIVE_COTE)c).setSeed(fold);
                    ((HIVE_COTE)c).setBuildIndividualsFromResultsFiles(true);
                    ((HIVE_COTE)c).setResultsFileLocationParameters(resultsPath, dataset, fold);
                    ((HIVE_COTE)c).setClassifiersNamesForFileRead(cls);
                }
                else
                    throw new UnsupportedOperationException("ERROR: currently only loading from file for CAWPE and no results file path has been set. "
                            + "Call setClassifier with an ExperimentalArguments object exp with exp.resultsWriteLocation (contains component classifier results) and exp.datasetName set");
                break;
            case "HIVE-COTEV2":
                if(canLoadFromFile){
                    String[] cls={"CIF","TED","RISE","STC","PF"};//RotF for ST
                    c=new HIVE_COTE();
                    ((HIVE_COTE)c).setFillMissingDistsWithOneHotVectors(true);
                    ((HIVE_COTE)c).setSeed(fold);
                    ((HIVE_COTE)c).setBuildIndividualsFromResultsFiles(true);
                    ((HIVE_COTE)c).setResultsFileLocationParameters(resultsPath, dataset, fold);
                    ((HIVE_COTE)c).setClassifiersNamesForFileRead(cls);
                }
                else
                    throw new UnsupportedOperationException("ERROR: currently only loading from file for CAWPE and no results file path has been set. "
                            + "Call setClassifier with an ExperimentalArguments object exp with exp.resultsWriteLocation (contains component classifier results) and exp.datasetName set");
                break;
            case "HC-TDE":
                if(canLoadFromFile){
                    String[] cls={"TSF","TDE","RISE","STC"};//RotF for ST
                    c=new HIVE_COTE();
                    ((HIVE_COTE)c).setFillMissingDistsWithOneHotVectors(true);
                    ((HIVE_COTE)c).setSeed(fold);
                    ((HIVE_COTE)c).setBuildIndividualsFromResultsFiles(true);
                    ((HIVE_COTE)c).setResultsFileLocationParameters(resultsPath, dataset, fold);
                    ((HIVE_COTE)c).setClassifiersNamesForFileRead(cls);
                }
                else
                    throw new UnsupportedOperationException("ERROR: currently only loading from file for CAWPE and no results file path has been set. "
                            + "Call setClassifier with an ExperimentalArguments object exp with exp.resultsWriteLocation (contains component classifier results) and exp.datasetName set");
                break;
            case "HC-WEASEL":
                if(canLoadFromFile){
                    String[] cls={"TSF","WEASEL","RISE","STC"};//RotF for ST
                    c=new HIVE_COTE();
                    ((HIVE_COTE)c).setFillMissingDistsWithOneHotVectors(true);
                    ((HIVE_COTE)c).setSeed(fold);
                    ((HIVE_COTE)c).setBuildIndividualsFromResultsFiles(true);
                    ((HIVE_COTE)c).setResultsFileLocationParameters(resultsPath, dataset, fold);
                    ((HIVE_COTE)c).setClassifiersNamesForFileRead(cls);
                }
                else
                    throw new UnsupportedOperationException("ERROR: currently only loading from file for CAWPE and no results file path has been set. "
                            + "Call setClassifier with an ExperimentalArguments object exp with exp.resultsWriteLocation (contains component classifier results) and exp.datasetName set");
                break;
            case "HC-S-BOSS":
                if(canLoadFromFile){
                    String[] cls={"TSF","S-BOSS","RISE","STC"};//RotF for ST
                    c=new HIVE_COTE();
                    ((HIVE_COTE)c).setFillMissingDistsWithOneHotVectors(true);
                    ((HIVE_COTE)c).setSeed(fold);
                    ((HIVE_COTE)c).setBuildIndividualsFromResultsFiles(true);
                    ((HIVE_COTE)c).setResultsFileLocationParameters(resultsPath, dataset, fold);
                    ((HIVE_COTE)c).setClassifiersNamesForFileRead(cls);
                }
                else
                    throw new UnsupportedOperationException("ERROR: currently only loading from file for CAWPE and no results file path has been set. "
                            + "Call setClassifier with an ExperimentalArguments object exp with exp.resultsWriteLocation (contains component classifier results) and exp.datasetName set");
                break;
            case "HC-BcSBOSS":
                if(canLoadFromFile){
                    String[] cls={"TSF","BcS-BOSS","RISE","STC"};//RotF for ST
                    c=new HIVE_COTE();
                    ((HIVE_COTE)c).setFillMissingDistsWithOneHotVectors(true);
                    ((HIVE_COTE)c).setSeed(fold);
                    ((HIVE_COTE)c).setBuildIndividualsFromResultsFiles(true);
                    ((HIVE_COTE)c).setResultsFileLocationParameters(resultsPath, dataset, fold);
                    ((HIVE_COTE)c).setClassifiersNamesForFileRead(cls);
                }
                else
                    throw new UnsupportedOperationException("ERROR: currently only loading from file for CAWPE and no results file path has been set. "
                            + "Call setClassifier with an ExperimentalArguments object exp with exp.resultsWriteLocation (contains component classifier results) and exp.datasetName set");
                break;
            case "HC-cSBOSS":
                if(canLoadFromFile){
                    String[] cls={"TSF","cS-BOSS","RISE","STC"};//RotF for ST
                    c=new HIVE_COTE();
                    ((HIVE_COTE)c).setFillMissingDistsWithOneHotVectors(true);
                    ((HIVE_COTE)c).setSeed(fold);
                    ((HIVE_COTE)c).setBuildIndividualsFromResultsFiles(true);
                    ((HIVE_COTE)c).setResultsFileLocationParameters(resultsPath, dataset, fold);
                    ((HIVE_COTE)c).setClassifiersNamesForFileRead(cls);
                }
                else
                    throw new UnsupportedOperationException("ERROR: currently only loading from file for CAWPE and no results file path has been set. "
                            + "Call setClassifier with an ExperimentalArguments object exp with exp.resultsWriteLocation (contains component classifier results) and exp.datasetName set");
                break;

            case "HIVE-COTE":
                c=new HIVE_COTE();
                ((HIVE_COTE)c).setFillMissingDistsWithOneHotVectors(true);
                ((HIVE_COTE)c).setSeed(fold);
                break;

            case "TunedHIVE-COTE":
                if(canLoadFromFile){
                    String[] cls=new String[]{"TSF","BOSS","RISE","STC"};//RotF for ST
                    HIVE_COTE hc=new HIVE_COTE();
                    hc.setFillMissingDistsWithOneHotVectors(true);
                    hc.setSeed(fold);
                    hc.setBuildIndividualsFromResultsFiles(true);
                    hc.setResultsFileLocationParameters(resultsPath, dataset, fold);
                    hc.setClassifiersNamesForFileRead(cls);
                    TunedClassifier tuner=new TunedClassifier();
                    tuner.setClassifier(hc);
                    ParameterSpace pc=new ParameterSpace();
                    double[] alphaVals={1,2,3,4,5,6,7,8,9,10};
                    pc.addParameter("A",alphaVals);
                    tuner.setParameterSpace(pc);
                    c=tuner;
                }
                else
                    throw new UnsupportedOperationException("ERROR: currently only loading from file for CAWPE and no results file path has been set. "
                            + "Call setClassifier with an ExperimentalArguments object exp with exp.resultsWriteLocation (contains component classifier results) and exp.datasetName set");
                break;

            default:
                System.out.println("Unknown bespoke classifier, should not be able to get here ");
                System.out.println("There is a mismatch between bespokeClassifiers and the switch statement ");
                throw new UnsupportedOperationException("Unknown bespoke classifier, should not be able to get here "
                        + "There is a mismatch between bespokeClassifiers and the switch statement ");

        }
        return c;
    }

    /**
     *
     * setClassifier, which takes the experimental
     * arguments themselves and therefore the classifiers can take from them whatever they
     * need, e.g the dataset name, the fold id, separate checkpoint paths, etc.
     *
     * To take this idea further, to be honest each of the TSC-specific classifiers
     * could/should have a constructor and/or factory that builds the classifier
     * from the experimental args.
     *
     * previous usage was setClassifier(String classifier name, int fold).
     * this can be reproduced with setClassifierClassic below.
     *
     */
    public static Classifier setClassifier(Experiments.ExperimentalArguments exp){
        String classifier=exp.classifierName;
        Classifier c = null;
        if(distanceBased.contains(classifier))
            c=setDistanceBased(exp);
        else if(dictionaryBased.contains(classifier))
            c=setDictionaryBased(exp);
        else if(intervalBased.contains(classifier))
            c=setIntervalBased(exp);
        else if(frequencyBased.contains(classifier))
            c=setFrequencyBased(exp);
        else if(shapeletBased.contains(classifier))
            c=setShapeletBased(exp);
        else if(hybridBased.contains(classifier))
            c=setHybridBased(exp);
        else if(multivariateBased.contains(classifier))
            c=setMultivariate(exp);
        else if(standardClassifiers.contains(classifier))
            c=setStandardClassifiers(exp);
        else if(bespokeClassifiers.contains(classifier))
            c=setBespokeClassifiers(exp);
        else{
            System.out.println("Unknown classifier "+classifier+" it is not in any of the sublists ");
            throw new UnsupportedOperationException("Unknown classifier "+classifier+" it is not in any of the sublists on ClassifierLists ");
        }
        if (c instanceof EnhancedAbstractClassifier) {
            ((EnhancedAbstractClassifier) c).setSeed(exp.foldId);
            ((EnhancedAbstractClassifier) c).setDebug(exp.debug);
        } 
        else if (c instanceof Randomizable) {
            //normal weka classifiers that aren't EnhancedAbstractClassifiers
            //EAC's setSeed sets up a random object internally too. 
            ((Randomizable)c).setSeed(exp.foldId);
        }
        return c;
    }


    /**
     * This method redproduces the old usage exactly as it was in old experiments.java.
     * If you try build any classifier that uses any experimental info other than
     * exp.classifierName or exp.foldID, an exception will be thrown.
     * In particular, any classifier that needs access to the results from others
     * e.g. CAWPEFROMFILE, will throw an UnsupportedOperationException if you try use it like this.
     *      * @param classifier
     * @param fold
     * @return
     */
    public static Classifier setClassifierClassic(String classifier, int fold){
        Experiments.ExperimentalArguments exp=new ExperimentalArguments();
        exp.classifierName=classifier;
        exp.foldId=fold;
        return setClassifier(exp);
    }






    public static void main(String[] args) throws Exception {
        System.out.println("Testing set classifier by running through the list in ClassifierLists.allUnivariate and " +
                "ClassifierLists.allMultivariate");

        for(String str:allUnivariate){
            System.out.println("Initialising "+str);
            Classifier c= setClassifierClassic(str,0);
            System.out.println("Returned classifier "+c.getClass().getSimpleName());
        }
        for(String str:allMultivariate){
            System.out.println("Initialising "+str);
            Classifier c= setClassifierClassic(str,0);
            System.out.println("Returned classifier "+c.getClass().getSimpleName());
        }
        for(String str:standard){
            System.out.println("Initialising "+str);
            Classifier c= setClassifierClassic(str,0);
            System.out.println("Returned classifier "+c.getClass().getSimpleName());
        }
        for(String str:bespoke){
            System.out.println("Initialising "+str);
            Classifier c= setClassifierClassic(str,0);
            System.out.println("Returned classifier "+c.getClass().getSimpleName());
        }


    }
}<|MERGE_RESOLUTION|>--- conflicted
+++ resolved
@@ -22,12 +22,9 @@
 import tsml.classifiers.distance_based.elastic_ensemble.ElasticEnsemble;
 import tsml.classifiers.distance_based.knn.KNN;
 import tsml.classifiers.distance_based.knn.KNNLOOCV;
-<<<<<<< HEAD
-import tsml.classifiers.early_classification.SR1CF1;
-=======
 import tsml.classifiers.distance_based.proximity.ProximityForest;
 import tsml.classifiers.hybrids.Catch22Classifier;
->>>>>>> 5b93ffbd
+import tsml.classifiers.early_classification.SR1CF1;
 import tsml.classifiers.hybrids.HIVE_COTE;
 import tsml.classifiers.dictionary_based.*;
 import tsml.classifiers.dictionary_based.boss_variants.BOSSC45;
@@ -99,11 +96,7 @@
      * DISTANCE BASED: classifiers based on measuring the distance between two classifiers
      */
     public static String[] distance= {
-<<<<<<< HEAD
         "ED","DTW","DTWCV", "EE","LEE","ApproxElasticEnsemble","ProximityForest","PF","FastElasticEnsemble",
-            "DD_DTW","DTD_C","CID_DTW","NN_CID"
-=======
-        "ED","DTW","DTWCV", "EE","LEE","ApproxElasticEnsemble","ProximityForest","FastElasticEnsemble",
             "DD_DTW","DTD_C","CID_DTW","NN_CID",
         "PF_R1",
         "PF_R5",
@@ -117,7 +110,6 @@
         "PF_R5_CV_W",
             "DD_DTW","DTD_C","CID_DTW","NN_CID","NN_ShapeDTW_Raw","NN_ShapeDTW_PAA","NN_ShapeDTW_DWT",
             "NN_ShapeDTW_Slope","NN_ShapeDTW_Der","NN_ShapeDTW_Hog","NN_ShapeDTW_Comp"
->>>>>>> 5b93ffbd
     };
     public static HashSet<String> distanceBased=new HashSet<String>( Arrays.asList(distance));
     private static Classifier setDistanceBased(Experiments.ExperimentalArguments exp){
@@ -286,11 +278,7 @@
     /**
     * INTERVAL BASED: classifiers that form multiple intervals over series and summarise
     */
-<<<<<<< HEAD
-    public static String[] interval= {"LPS","TSF","SR1-CF1"};
-=======
-    public static String[] interval= {"LPS","TSF","CIF"};
->>>>>>> 5b93ffbd
+    public static String[] interval= {"LPS","TSF","CIF","SR1-CF1"};
     public static HashSet<String> intervalBased=new HashSet<String>( Arrays.asList(interval));
     private static Classifier setIntervalBased(Experiments.ExperimentalArguments exp){
         String classifier=exp.classifierName;
@@ -303,17 +291,14 @@
             case "TSF":
                 c=new TSF();
                 break;
-<<<<<<< HEAD
+            case "CIF":
+                c=new CIF();
+                break;
 
             case "SR1-CF1":
                 c=new SR1CF1();
                 break;
 
-=======
-            case "CIF":
-                c=new CIF();
-                break;
->>>>>>> 5b93ffbd
             default:
                 System.out.println("Unknown interval based classifier "+classifier+" should not be able to get here ");
                 System.out.println("There is a mismatch between array interval and the switch statement ");
