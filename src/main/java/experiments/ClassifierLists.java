--- conflicted
+++ resolved
@@ -17,41 +17,15 @@
 
 import evaluation.tuning.ParameterSpace;
 import experiments.Experiments.ExperimentalArguments;
-<<<<<<< HEAD
-import machine_learning.classifiers.PLSNominalClassifier;
-import machine_learning.classifiers.ensembles.CAWPE;
-import machine_learning.classifiers.ensembles.weightings.TrainAcc;
-import machine_learning.classifiers.kNN;
-import machine_learning.classifiers.tuned.TunedXGBoost;
-=======
 import machine_learning.classifiers.tuned.TunedClassifier;
 import tsml.classifiers.distance_based.elastic_ensemble.ElasticEnsemble;
 import tsml.classifiers.distance_based.knn.KNNLOOCV;
 import tsml.classifiers.hybrids.HIVE_COTE;
->>>>>>> 5cae8612
 import tsml.classifiers.dictionary_based.*;
 import tsml.classifiers.dictionary_based.boss_variants.BOSSC45;
+import tsml.classifiers.dictionary_based.SpatialBOSS;
 import tsml.classifiers.dictionary_based.boss_variants.BoTSWEnsemble;
 import tsml.classifiers.distance_based.*;
-<<<<<<< HEAD
-import tsml.classifiers.distance_based.elastic_ensemble.DTW1NN;
-import tsml.classifiers.distance_based.elastic_ensemble.ED1NN;
-import tsml.classifiers.distance_based.elastic_ensemble.MSM1NN;
-import tsml.classifiers.distance_based.elastic_ensemble.WDTW1NN;
-import tsml.classifiers.frequency_based.RISE;
-import tsml.classifiers.frequency_based.cRISE;
-import tsml.classifiers.hybrids.FlatCote;
-import tsml.classifiers.hybrids.HiveCote;
-import tsml.classifiers.hybrids.TSCHIEFWrapper;
-import tsml.classifiers.interval_based.LPS;
-import tsml.classifiers.interval_based.TSF;
-import tsml.classifiers.interval_based.cTSF;
-import tsml.classifiers.multivariate.*;
-import tsml.classifiers.shapelet_based.FastShapelets;
-import tsml.classifiers.shapelet_based.LearnShapelets;
-import tsml.classifiers.shapelet_based.ShapeletTransformClassifier;
-import tsml.classifiers.shapelet_based.ShapeletTree;
-=======
 import tsml.classifiers.frequency_based.RISE;
 import tsml.classifiers.legacy.COTE.FlatCote;
 import tsml.classifiers.legacy.COTE.HiveCote;
@@ -73,7 +47,6 @@
 import machine_learning.classifiers.PLSNominalClassifier;
 import machine_learning.classifiers.kNN;
 import machine_learning.classifiers.tuned.TunedXGBoost;
->>>>>>> 5cae8612
 import weka.classifiers.Classifier;
 import weka.classifiers.bayes.BayesNet;
 import weka.classifiers.bayes.NaiveBayes;
@@ -85,8 +58,6 @@
 import weka.classifiers.meta.RotationForest;
 import weka.classifiers.trees.J48;
 import weka.classifiers.trees.RandomForest;
-import weka.core.EuclideanDistance;
-import weka.core.Randomizable;
 
 import java.util.Arrays;
 import java.util.HashSet;
@@ -121,17 +92,12 @@
      * DISTANCE BASED: classifiers based on measuring the distance between two classifiers
      */
     public static String[] distance= {
-<<<<<<< HEAD
-        "DTW","DTWCV","ApproxElasticEnsemble","ProximityForest","ElasticEnsemble","FastElasticEnsemble",
-            "DD_DTW","DTD_C","NN_CID","MSM","TWE","WDTW"};
-=======
         "DTW","DTWCV","ApproxElasticEnsemble","ProximityForest","FastElasticEnsemble",
             "DD_DTW","DTD_C","NN_CID",
         "EE",
         "LEE",
         "TUNED_DTW_1NN_V1"
     };
->>>>>>> 5cae8612
     public static HashSet<String> distanceBased=new HashSet<String>( Arrays.asList(distance));
     private static Classifier setDistanceBased(Experiments.ExperimentalArguments exp){
         String classifier=exp.classifierName;
@@ -147,7 +113,7 @@
             case "ApproxElasticEnsemble":
                 c = new ApproxElasticEnsemble();
                 break;
-            case "ProximityForest": case "PF":
+            case "ProximityForest":
                 c = new ProximityForestWrapper();
                 break;
             case "FastElasticEnsemble":
@@ -596,7 +562,7 @@
     /**
     * INTERVAL BASED: classifiers that form multiple intervals over series and summarise
     */
-    public static String[] interval= {"LPS","TSF","cTSF"};
+    public static String[] interval= {"LPS","TSF"};
     public static HashSet<String> intervalBased=new HashSet<String>( Arrays.asList(interval));
     private static Classifier setIntervalBased(Experiments.ExperimentalArguments exp){
         String classifier=exp.classifierName;
@@ -850,12 +816,7 @@
     /**
      * BESPOKE classifiers for particular set ups. Use if you want some special configuration/pipeline
      * not encapsulated within a single classifier      */
-<<<<<<< HEAD
-    public static String[] bespoke= {"CAWPEPLUS","CAWPEFROMFILE","CawpeAsCote",
-            "CAWPE_AS_COTE_NO_EE","HC-Standard","HC-Alpha1","HC-NewBOSS","HC-NoEE","HC-SB","HC-NoEE-SB","HC-WEASEL","HC-cBOSS", "HC-PF","HC-PF-SB","FullHC","FullHC-SB","FullHC-SB-PF"};
-=======
     public static String[] bespoke= {"HC-V2NoRise","HIVE-COTEV2","HIVE-COTE2","HC-TED2","HC-BcSBOSS","HC-cSBOSS","HIVE-COTE","TunedHIVE-COTE"};
->>>>>>> 5cae8612
     public static HashSet<String> bespokeClassifiers=new HashSet<String>( Arrays.asList(bespoke));
     private static Classifier setBespokeClassifiers(Experiments.ExperimentalArguments exp){
         String classifier=exp.classifierName,resultsPath="",dataset="";
@@ -955,15 +916,6 @@
                 break;
             case "HIVE-COTE":
                 if(canLoadFromFile){
-<<<<<<< HEAD
-                    String[] cls={"TSF","S-BOSS","RISE","STC"};//RotF for ST
-                    c=new CAWPE();
-                    ((CAWPE)c).setFillMissingDistsWithOneHotVectors(true);
-                    ((CAWPE)c).setSeed(fold);
-                    ((CAWPE)c).setBuildIndividualsFromResultsFiles(true);
-                    ((CAWPE)c).setResultsFileLocationParameters(resultsPath, dataset, fold);
-                    ((CAWPE)c).setClassifiersNamesForFileRead(cls);
-=======
                     String[] cls={"TSF","BOSS","RISE","STC","EE"};//RotF for ST
                     c=new HIVE_COTE();
                     ((HIVE_COTE)c).setFillMissingDistsWithOneHotVectors(true);
@@ -971,23 +923,11 @@
                     ((HIVE_COTE)c).setBuildIndividualsFromResultsFiles(true);
                     ((HIVE_COTE)c).setResultsFileLocationParameters(resultsPath, dataset, fold);
                     ((HIVE_COTE)c).setClassifiersNamesForFileRead(cls);
->>>>>>> 5cae8612
                 }
                 else
                     throw new UnsupportedOperationException("ERROR: currently only loading from file for CAWPE and no results file path has been set. "
                             + "Call setClassifier with an ExperimentalArguments object exp with exp.resultsWriteLocation (contains component classifier results) and exp.datasetName set");
                 break;
-<<<<<<< HEAD
-            case "HC-WEASEL":
-                if(canLoadFromFile){
-                    String[] cls={"TSF","WEASEL","RISE","STC","EE"};//RotF for ST
-                    c=new CAWPE();
-                    ((CAWPE)c).setFillMissingDistsWithOneHotVectors(true);
-                    ((CAWPE)c).setSeed(fold);
-                    ((CAWPE)c).setBuildIndividualsFromResultsFiles(true);
-                    ((CAWPE)c).setResultsFileLocationParameters(resultsPath, dataset, fold);
-                    ((CAWPE)c).setClassifiersNamesForFileRead(cls);
-=======
             case "TunedHIVE-COTE":
                 if(canLoadFromFile){
                     String[] cls={"TSF","BOSS","RISE","STC","EE"};//RotF for ST
@@ -1004,70 +944,12 @@
                     pc.addParameter("a",alphaVals);
                     tuner.setParameterSpace(pc);
                     c=tuner;
->>>>>>> 5cae8612
                 }
                 else
                     throw new UnsupportedOperationException("ERROR: currently only loading from file for CAWPE and no results file path has been set. "
                             + "Call setClassifier with an ExperimentalArguments object exp with exp.resultsWriteLocation (contains component classifier results) and exp.datasetName set");
                 break;
-<<<<<<< HEAD
-            case "HC-PF-SB":
-                if(canLoadFromFile){
-                    String[] cls={"TSF","S-BOSS","RISE","STC","ProximityForest"};//RotF for ST
-                    c=new CAWPE();
-                    ((CAWPE)c).setFillMissingDistsWithOneHotVectors(true);
-                    ((CAWPE)c).setSeed(fold);
-                    ((CAWPE)c).setBuildIndividualsFromResultsFiles(true);
-                    ((CAWPE)c).setResultsFileLocationParameters(resultsPath, dataset, fold);
-                    ((CAWPE)c).setClassifiersNamesForFileRead(cls);
-                }
-                else
-                    throw new UnsupportedOperationException("ERROR: currently only loading from file for CAWPE and no results file path has been set. "
-                            + "Call setClassifier with an ExperimentalArguments object exp with exp.resultsWriteLocation (contains component classifier results) and exp.datasetName set");
-                break;
-            case "HC-PF":
-                if(canLoadFromFile){
-                    String[] cls={"TSF","BOSS","RISE","STC","ProximityForest"};//RotF for ST
-                    c=new CAWPE();
-                    ((CAWPE)c).setFillMissingDistsWithOneHotVectors(true);
-                    ((CAWPE)c).setSeed(fold);
-                    ((CAWPE)c).setBuildIndividualsFromResultsFiles(true);
-                    ((CAWPE)c).setResultsFileLocationParameters(resultsPath, dataset, fold);
-                    ((CAWPE)c).setClassifiersNamesForFileRead(cls);
-                }
-                else
-                    throw new UnsupportedOperationException("ERROR: currently only loading from file for CAWPE and no results file path has been set. "
-                            + "Call setClassifier with an ExperimentalArguments object exp with exp.resultsWriteLocation (contains component classifier results) and exp.datasetName set");
-                break;
-//            "FullHC","FullHC-SB","FullHC-SB-PF"
-            case "FullHC":
-                ArrayList<Classifier> cls=new ArrayList<>();
-                cls.add(new TSF());
-                cls.add(new BOSS());
-                cls.add(new RISE());
-                cls.add(new ShapeletTransformClassifier());
-                cls.add(new ElasticEnsemble());
-                String[] clsNames={"TSF","BOSS","RISE","STC","ElasticEnsemble"};
-                ArrayList<String> names = new ArrayList<>(Arrays.asList(clsNames));
-                c=new HiveCote(cls,names);
-                ((HiveCote)c).setContract(4);
-                break;
-
-            case "FullHC-SB":
-                ArrayList<Classifier> cls2=new ArrayList<>();
-                cls2.add(new TSF());
-                cls2.add(new SpatialBOSS());
-                cls2.add(new RISE());
-                cls2.add(new ShapeletTransformClassifier());
-                cls2.add(new ElasticEnsemble());
-                String[] clsNames2={"TSF","S-BOSS","RISE","STC","ElasticEnsemble"};
-                ArrayList<String> names2 = new ArrayList<>(Arrays.asList(clsNames2));
-                c=new HiveCote(cls2,names2);
-                ((HiveCote)c).setContract(4);
-                break;
-=======
-
->>>>>>> 5cae8612
+
             default:
                 System.out.println("Unknown bespoke classifier, should not be able to get here ");
                 System.out.println("There is a mismatch between bespokeClassifiers and the switch statement ");
@@ -1093,11 +975,7 @@
      */
     public static Classifier setClassifier(Experiments.ExperimentalArguments exp){
         String classifier=exp.classifierName;
-<<<<<<< HEAD
-        Classifier c;
-=======
         Classifier c = null;
->>>>>>> 5cae8612
         if(distanceBased.contains(classifier))
             c=setDistanceBased(exp);
         else if(dictionaryBased.contains(classifier))
