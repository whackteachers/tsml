/*
 *   This program is free software: you can redistribute it and/or modify
 *   it under the terms of the GNU General Public License as published by
 *   the Free Software Foundation, either version 3 of the License, or
 *   (at your option) any later version.
 *
 *   This program is distributed in the hope that it will be useful,
 *   but WITHOUT ANY WARRANTY; without even the implied warranty of
 *   MERCHANTABILITY or FITNESS FOR A PARTICULAR PURPOSE.  See the
 *   GNU General Public License for more details.
 *
 *   You should have received a copy of the GNU General Public License
 *   along with this program.  If not, see <http://www.gnu.org/licenses/>.
 */
package experiments;


import evaluation.tuning.ParameterSpace;
import experiments.Experiments.ExperimentalArguments;
import machine_learning.classifiers.tuned.TunedClassifier;
import tsml.classifiers.EnhancedAbstractClassifier;
import tsml.classifiers.distance_based.elastic_ensemble.ElasticEnsemble;
import tsml.classifiers.distance_based.knn.KNN;
import tsml.classifiers.distance_based.knn.KNNLOOCV;
import tsml.classifiers.distance_based.proximity.ProximityForest;
import tsml.classifiers.hybrids.Catch22Classifier;
import tsml.classifiers.hybrids.HIVE_COTE;
import tsml.classifiers.dictionary_based.*;
import tsml.classifiers.dictionary_based.boss_variants.BOSSC45;
import tsml.classifiers.dictionary_based.SpatialBOSS;
import tsml.classifiers.dictionary_based.boss_variants.BoTSWEnsemble;
import tsml.classifiers.distance_based.*;
import tsml.classifiers.frequency_based.RISE;
import tsml.classifiers.hybrids.ROCKETClassifier;
import tsml.classifiers.interval_based.CIF;
import tsml.classifiers.legacy.COTE.FlatCote;
import tsml.classifiers.legacy.COTE.HiveCote;
import tsml.classifiers.hybrids.TSCHIEFWrapper;
import tsml.classifiers.interval_based.TSF;
import tsml.classifiers.multivariate.*;
import tsml.classifiers.shapelet_based.ShapeletTransformClassifier;
import tsml.classifiers.shapelet_based.FastShapelets;
import tsml.classifiers.shapelet_based.LearnShapelets;
import tsml.classifiers.interval_based.LPS;
import tsml.classifiers.shapelet_based.ShapeletTree;
import tsml.transformers.*;
import weka.core.EuclideanDistance;
import weka.core.Randomizable;
import machine_learning.classifiers.ensembles.CAWPE;
import machine_learning.classifiers.PLSNominalClassifier;
import machine_learning.classifiers.kNN;
import machine_learning.classifiers.tuned.TunedXGBoost;
import weka.classifiers.Classifier;
import weka.classifiers.bayes.BayesNet;
import weka.classifiers.bayes.NaiveBayes;
import weka.classifiers.functions.Logistic;
import weka.classifiers.functions.MultilayerPerceptron;
import weka.classifiers.functions.SMO;
import weka.classifiers.functions.supportVector.PolyKernel;
import weka.classifiers.functions.supportVector.RBFKernel;
import weka.classifiers.meta.RotationForest;
import weka.classifiers.trees.J48;
import weka.classifiers.trees.RandomForest;

import java.sql.Time;
import java.util.Arrays;
import java.util.HashSet;
import java.util.concurrent.TimeUnit;

/**
 *
 * @author James Large (james.large@uea.ac.uk) and Tony Bagnall
 */
public class ClassifierLists {

    //All implemented classifiers in tsml
    //<editor-fold defaultstate="collapsed" desc="All univariate time series classifiers">
    public static String[] allUnivariate={
//Distance Based
            "DTW","DTWCV", "EE","LEE","ApproxElasticEnsemble","ProximityForest","FastElasticEnsemble",
            "DD_DTW","DTD_C","CID_DTW","NN_CID",
//Dictionary Based
            "BOP", "SAXVSM", "SAX_1NN", "BOSS", "cBOSS", "S-BOSS","BoTSWEnsemble","WEASEL",
//Interval Based
            "LPS","TSF",
//Frequency Based
            "RISE",
//Shapelet Based
            "FastShapelets","LearnShapelets","ShapeletTransformClassifier","ShapeletTreeClassifier","STC",
//Hybrids
            "HiveCoteAlpha","FlatCote","TS-CHIEF","HIVE-COTEv1"
};
    //</editor-fold>
    public static HashSet<String> allClassifiers=new HashSet<String>( Arrays.asList(allUnivariate));

    /**
     * DISTANCE BASED: classifiers based on measuring the distance between two classifiers
     */
    public static String[] distance= {
        "ED","DTW","DTWCV", "EE","LEE","ApproxElasticEnsemble","ProximityForest","PF","FastElasticEnsemble",
            "DD_DTW","DTD_C","CID_DTW","NN_CID",
        "PF_R1",
        "PF_R5",
        "PF_R10",
        "PF_WRAPPED",
        "PF_R5_OOB",
        "PF_R5_OOB_R",
        "PF_R5_OOB_W",
        "PF_R5_OOB_R_W",
        "PF_R5_CV",
        "PF_R5_CV_W",
            "DD_DTW","DTD_C","CID_DTW","NN_CID","NN_ShapeDTW_Raw","NN_ShapeDTW_PAA","NN_ShapeDTW_DWT",
            "NN_ShapeDTW_Slope","NN_ShapeDTW_Der","NN_ShapeDTW_Hog","NN_ShapeDTW_Comp","SVM_ShapeDTW_Poly",
            "SVM_ShapeDTW_RBF"
    };
    public static HashSet<String> distanceBased=new HashSet<String>( Arrays.asList(distance));
    private static Classifier setDistanceBased(Experiments.ExperimentalArguments exp){
        String classifier=exp.classifierName;
        Classifier c = null;
        int fold=exp.foldId;
        switch(classifier) {
            case "PF_R1":
                c = ProximityForest.Config.PF_R1.configure(new ProximityForest());
                break;
            case "PF_R5":
                c = ProximityForest.Config.PF_R5.configure(new ProximityForest());
                break;
            case "PF_R10":
                c = ProximityForest.Config.PF_R10.configure(new ProximityForest());
                break;
            case "PF_R5_OOB":
                c = ProximityForest.Config.PF_R5_OOB.configure(new ProximityForest());
                break;
            case "PF_R5_OOB_R":
                c = ProximityForest.Config.PF_R5_OOB_R.configure(new ProximityForest());
                break;
            case "PF_R5_OOB_W":
                c = ProximityForest.Config.PF_R5_OOB_W.configure(new ProximityForest());
                break;
            case "PF_R5_OOB_R_W":
                c = ProximityForest.Config.PF_R5_OOB_R_W.configure(new ProximityForest());
                break;
            case "PF_R5_CV":
                c = ProximityForest.Config.PF_R5_CV.configure(new ProximityForest());
                break;
            case "PF_R5_CV_W":
                c = ProximityForest.Config.PF_R5_CV_W.configure(new ProximityForest());
                break;
            case "PF_WRAPPED":
                c = new ProximityForestWrapper();
                break;
            case "ED":
                c = new KNN();
                break;
            case "DTW":
                c = new DTW_kNN();
                ((DTW_kNN)c).optimiseWindow(false);
                ((DTW_kNN)c).setMaxR(1.0);
                break;
            case "DTWCV":
                c = new DTWCV();
                break;
            case "EE":
                c = ElasticEnsemble.FACTORY.EE_V2.build();
                break;
            case "LEE":
                c = ElasticEnsemble.FACTORY.LEE.build();
                break;
            case "ApproxElasticEnsemble":
                c = new ApproxElasticEnsemble();
                break;
            case "ProximityForest": case "PF":
                c = new ProximityForestWrapper();
                break;
            case "FastElasticEnsemble":
                c=new FastElasticEnsemble();
                break;
            case "DD_DTW":
                c=new DD_DTW();
                break;
            case "DTD_C":
                c=new DTD_C();
                break;
            case "CID_DTW":
                c=new NN_CID();
                ((NN_CID)c).useDTW();
                break;
            case "NN_CID":
                c = new NN_CID();
                break;
            case "NN_ShapeDTW_Raw":
                c=new ShapeDTW_1NN(30,null,false,null);
                break;
            case "NN_ShapeDTW_PAA":
                PAA p = new PAA();
                p.setNumIntervals(5);
                c=new ShapeDTW_1NN(30,p,false,null);
                break;
            case "NN_ShapeDTW_DWT":
                DWT dwt = new DWT();
                c=new ShapeDTW_1NN(30,dwt,false,null);
                break;
            case "NN_ShapeDTW_Der":
                Derivative der = new Derivative();
                c=new ShapeDTW_1NN(30,der,false,null);
                break;
            case "NN_ShapeDTW_Slope":
                Slope s = new Slope(5);
                c=new ShapeDTW_1NN(30,s,false,null);
                break;
            case "NN_ShapeDTW_Hog":
                HOG1D h = new HOG1D();
                c=new ShapeDTW_1NN(30,h,false,null);
                break;
            case "NN_ShapeDTW_Comp":
                DWT dwt2 = new DWT();
                HOG1D h2 = new HOG1D();
                c=new ShapeDTW_1NN(30,dwt2,true,h2);
                break;
            case "SVM_ShapeDTW_Poly":
                c=new ShapeDTW_SVM();
                break;
            case "SVM_ShapeDTW_RBF":
                c=new ShapeDTW_SVM(30, ShapeDTW_SVM.KernelType.RBF);
                break;
            default:
                System.out.println("Unknown distance based classifier "+classifier+" should not be able to get here ");
                System.out.println("There is a mismatch between array distance and the switch statement ");
                throw new UnsupportedOperationException("Unknown distance based  classifier "+classifier+" should not be able to get here. "
                        + "There is a mismatch between array distance and the switch statement.");

        }
        return c;
    }
    /**
     * DICTIONARY BASED: classifiers based on counting the occurrence of words in series
     */
    public static String[] dictionary= { "TDE50M",
        "BOP", "SAXVSM", "SAX_1NN", "BOSS", "cBOSS", "S-BOSS","BoTSWEnsemble","WEASEL","TDE"};
    public static HashSet<String> dictionaryBased=new HashSet<String>( Arrays.asList(dictionary));
    private static Classifier setDictionaryBased(Experiments.ExperimentalArguments exp){
        String classifier=exp.classifierName;
        Classifier c;
        int fold=exp.foldId;
        switch(classifier) {
            case "BOP":
                c=new BagOfPatternsClassifier();
                break;
            case "SAXVSM":
                c=new SAXVSM();
                break;
            case "SAX_1NN":
                c=new SAXVSM();
                break;
            case "BOSS":
                c=new BOSS();
                break;
            case "cBOSS":
                c = new cBOSS();
                break;
            case "BOSSC45":
                c = new BOSSC45();
                break;
            case "SpatialBOSS": case "S-BOSS":
                c = new SpatialBOSS();
                break;
            case "BoTSWEnsemble":
                c = new BoTSWEnsemble();
                break;
            case "WEASEL":
                c = new WEASEL();
                break;
            case "TDE":
                c = new TDE();
                break;
            case "TDE50M":
                c = new TDE();
                break;
            default:
                System.out.println("Unknown dictionary based classifier "+classifier+" should not be able to get here ");
                System.out.println("There is a mismatch between array dictionary and the switch statement ");
                throw new UnsupportedOperationException("Unknown dictionary based  classifier "+classifier+" should not be able to get here."
                        + "There is a mismatch between array dictionary and the switch statement ");

        }
        return c;
    }

    /**
    * INTERVAL BASED: classifiers that form multiple intervals over series and summarise
    */
    public static String[] interval= {"LPS","TSF","CIF"};
    public static HashSet<String> intervalBased=new HashSet<String>( Arrays.asList(interval));
    private static Classifier setIntervalBased(Experiments.ExperimentalArguments exp){
        String classifier=exp.classifierName;
        Classifier c;
        int fold=exp.foldId;
        switch(classifier) {
            case "LPS":
                c=new LPS();
                break;
            case "TSF":
                c=new TSF();
                break;
            case "CIF":
                c=new CIF();
                break;
            default:
                System.out.println("Unknown interval based classifier "+classifier+" should not be able to get here ");
                System.out.println("There is a mismatch between array interval and the switch statement ");
                throw new UnsupportedOperationException("Unknown interval based  classifier "+classifier+" should not be able to get here."
                        + "There is a mismatch between array interval and the switch statement ");

        }
        return c;
    }

    /**
     * FREQUENCY BASED: Classifiers that work in the spectral/frequency domain
     */
    public static String[] frequency= {"RISE"};
    public static HashSet<String> frequencyBased=new HashSet<String>( Arrays.asList(frequency));
    private static Classifier setFrequencyBased(Experiments.ExperimentalArguments exp){
        String classifier=exp.classifierName;
        Classifier c;
        int fold=exp.foldId;
        switch(classifier) {
            case "RISE":
                c=new RISE();
                break;
            default:
                System.out.println("Unknown interval based classifier, should not be able to get here ");
                System.out.println("There is a mismatch between array interval and the switch statement ");
                throw new UnsupportedOperationException("Unknown interval based  classifier, should not be able to get here "
                        + "There is a mismatch between array interval and the switch statement ");

        }
        return c;
    }

    /**
     * SHAPELET BASED: Classifiers that use shapelets in some way.
     */
    public static String[] shapelet= {"STC2H","FastShapelets","LearnShapelets","ShapeletTransformClassifier","ShapeletTreeClassifier","STC"};
    public static HashSet<String> shapeletBased=new HashSet<String>( Arrays.asList(shapelet));
    private static Classifier setShapeletBased(Experiments.ExperimentalArguments exp){
        String classifier=exp.classifierName;
        Classifier c;
        int fold=exp.foldId;
        switch(classifier) {
            case "LearnShapelets":
                c=new LearnShapelets();
                break;
            case "FastShapelets":
                c=new FastShapelets();
                break;
            case "ShapeletTransformClassifier": case "STC":
                c=new ShapeletTransformClassifier();
                break;
            case "STC2H":
                c=new ShapeletTransformClassifier();
                ((ShapeletTransformClassifier)c).setTrainTimeLimit(2, TimeUnit.HOURS);
                break;
            case "ShapeletTreeClassifier":
                c=new ShapeletTree();
                break;
           default:
                System.out.println("Unknown interval based classifier, should not be able to get here ");
                System.out.println("There is a mismatch between array interval and the switch statement ");
                throw new UnsupportedOperationException("Unknown interval based  classifier, should not be able to get here "
                        + "There is a mismatch between array interval and the switch statement ");

        }
        return c;
    }

    /**
     * HYBRIDS: Classifiers that combine two or more of the above approaches
     */
    public static String[] hybrids= {"HiveCoteAlpha","FlatCote","TS-CHIEF","HIVE-COTEv1","catch22","ROCKET","ROCKET50k","ROCKET1","ROCKET2","ROCKET3","ROCKET4","ROCKET5","ROCKET6","ROCKET7","ROCKET8","ROCKET9"};
    public static HashSet<String> hybridBased=new HashSet<String>( Arrays.asList(hybrids));
    private static Classifier setHybridBased(Experiments.ExperimentalArguments exp){
        String classifier=exp.classifierName;
        Classifier c;
        int fold=exp.foldId;
        switch(classifier) {
            case "FlatCote":
                c=new FlatCote();
                break;
            case "HiveCote":
                c=new HiveCote();
                ((HiveCote)c).setContract(48);
                break;
            case "HIVE-COTEv1":
                c=new HIVE_COTE();
                ((HIVE_COTE)c).setFillMissingDistsWithOneHotVectors(true);
                ((HIVE_COTE)c).setSeed(fold);
                break;
            case "TS-CHIEF":
                c=new TSCHIEFWrapper();
                ((TSCHIEFWrapper)c).setSeed(fold);
                break;
            case "catch22":
                c = new Catch22Classifier();
                break;
            case "ROCKET":
                c = new ROCKETClassifier();
                break;
            case "ROCKET50k":
                c = new ROCKETClassifier();
                ((ROCKETClassifier)c).numKernels = 50000;
                break;
            case "ROCKET1":
                c = new ROCKETClassifier();
                ((ROCKETClassifier)c).ensembleSize = 25;
                ((ROCKETClassifier)c).numKernels = 10000;
                break;
            case "ROCKET2":
                c = new ROCKETClassifier();
                ((ROCKETClassifier)c).ensembleSize = 50;
                ((ROCKETClassifier)c).numKernels = 10000;
                break;
            case "ROCKET3":
                c = new ROCKETClassifier();
                ((ROCKETClassifier)c).ensembleSize = 100;
                ((ROCKETClassifier)c).numKernels = 10000;
                break;
            case "ROCKET4":
                c = new ROCKETClassifier();
                ((ROCKETClassifier)c).ensembleSize = 25;
                ((ROCKETClassifier)c).numKernels = 25000;
                break;
            case "ROCKET5":
                c = new ROCKETClassifier();
                ((ROCKETClassifier)c).ensembleSize = 50;
                ((ROCKETClassifier)c).numKernels = 25000;
                break;
            case "ROCKET6":
                c = new ROCKETClassifier();
                ((ROCKETClassifier)c).ensembleSize = 100;
                ((ROCKETClassifier)c).numKernels = 25000;
                break;
            case "ROCKET7":
                c = new ROCKETClassifier();
                ((ROCKETClassifier)c).ensembleSize = 25;
                ((ROCKETClassifier)c).numKernels = 50000;
                break;
            case "ROCKET8":
                c = new ROCKETClassifier();
                ((ROCKETClassifier)c).ensembleSize = 50;
                ((ROCKETClassifier)c).numKernels = 50000;
                break;
            case "ROCKET9":
                c = new ROCKETClassifier();
                ((ROCKETClassifier)c).ensembleSize = 100;
                ((ROCKETClassifier)c).numKernels = 50000;
                break;
            default:
                System.out.println("Unknown hybrid based classifier, should not be able to get here ");
                System.out.println("There is a mismatch between array hybrids and the switch statement ");
                throw new UnsupportedOperationException("Unknown hybrid based  classifier, should not be able to get here "
                        + "There is a mismatch between array hybrids and the switch statement ");

        }
        return c;
    }

    /**
     * MULTIVARIATE time series classifiers, all in one list for now
     */
    public static String[] allMultivariate={"Shapelet_I","Shapelet_D","Shapelet_Indep","ED_I","ED_D","DTW_I","DTW_D",
            "DTW_A","HIVE-COTE_I", "HC_I", "CBOSS_I", "RISE_I", "STC_I", "TSF_I","PF_I","TS-CHIEF_I","HC-PF_I",
            "HIVE-COTEn_I","WEASEL-MUSE"};//Not enough to classify yet
    public static HashSet<String> multivariateBased=new HashSet<String>( Arrays.asList(allMultivariate));
    private static Classifier setMultivariate(Experiments.ExperimentalArguments exp){
        String classifier=exp.classifierName,resultsPath="",dataset="";
        int fold=exp.foldId;
        Classifier c;
        boolean canLoadFromFile=true;
        if(exp.resultsWriteLocation==null || exp.datasetName==null)
            canLoadFromFile=false;
        else{
            resultsPath=exp.resultsWriteLocation;
            dataset=exp.datasetName;
        }
        switch(classifier) {
            case "Shapelet_I": case "Shapelet_D": case  "Shapelet_Indep"://Multivariate version 1
                c=new MultivariateShapeletTransformClassifier();
//Default to 1 day max run: could do this better
                ((MultivariateShapeletTransformClassifier)c).setOneDayLimit();
                ((MultivariateShapeletTransformClassifier)c).setSeed(fold);
                ((MultivariateShapeletTransformClassifier)c).setTransformType(classifier);
                break;
            case "ED_I":
                c=new NN_ED_I();
                break;
            case "ED_D":
                c=new NN_ED_D();
                break;
            case "DTW_I":
                c=new NN_DTW_I();
                break;
            case "DTW_D":
                c=new NN_DTW_D();
                break;
            case "DTW_A":
                c=new NN_DTW_A();
                break;
            case "HC_I":
                c=new MultivariateHiveCote(exp.resultsWriteLocation, exp.datasetName, exp.foldId);
                break;
            case "CBOSS_I":
                c=new MultivariateSingleEnsemble("cBOSS", exp.resultsWriteLocation, exp.datasetName, exp.foldId);
                break;
            case "RISE_I":
                c=new MultivariateSingleEnsemble("RISE", exp.resultsWriteLocation, exp.datasetName, exp.foldId);
                break;
            case "STC_I":
                c=new MultivariateSingleEnsemble("STC", exp.resultsWriteLocation, exp.datasetName, exp.foldId);
                ((EnhancedAbstractClassifier)c).setDebug(true);

                break;
            case "TSF_I":
                c=new MultivariateSingleEnsemble("TSF", exp.resultsWriteLocation, exp.datasetName, exp.foldId);
                break;
            case "PF_I":
                c=new MultivariateSingleEnsemble("ProximityForest", exp.resultsWriteLocation, exp.datasetName, exp.foldId);
                break;
            case "TS-CHIEF_I":
                c=new MultivariateSingleEnsemble("TSCHIEF", exp.resultsWriteLocation, exp.datasetName, exp.foldId);
                break;
            case "HIVE-COTE_I":
                if(canLoadFromFile){
                    String[] cls={"TSF_I","cBOSS_I","RISE_I","STC_I"};//RotF for ST
                    c=new HIVE_COTE();
                    ((HIVE_COTE)c).setFillMissingDistsWithOneHotVectors(true);
                    ((HIVE_COTE)c).setSeed(fold);
                    ((HIVE_COTE)c).setBuildIndividualsFromResultsFiles(true);
                    ((HIVE_COTE)c).setResultsFileLocationParameters(resultsPath, dataset, fold);
                    ((HIVE_COTE)c).setClassifiersNamesForFileRead(cls);
                }
                else
                    throw new UnsupportedOperationException("ERROR: currently only loading from file for CAWPE and no results file path has been set. "
                            + "Call setClassifier with an ExperimentalArguments object exp with exp.resultsWriteLocation (contains component classifier results) and exp.datasetName set");
                break;
            case "HIVE-COTEn_I":
                if(canLoadFromFile){
                    String[] cls={"TSF_I","cBOSS_I","RISE_I","STC_I","TSFn_I","cBOSSn_I","RISEn_I","STCn_I"};//RotF for ST
                    c=new HIVE_COTE();
                    ((HIVE_COTE)c).setFillMissingDistsWithOneHotVectors(true);
                    ((HIVE_COTE)c).setSeed(fold);
                    ((HIVE_COTE)c).setBuildIndividualsFromResultsFiles(true);
                    ((HIVE_COTE)c).setResultsFileLocationParameters(resultsPath, dataset, fold);
                    ((HIVE_COTE)c).setClassifiersNamesForFileRead(cls);
                }
                else
                    throw new UnsupportedOperationException("ERROR: currently only loading from file for CAWPE and no results file path has been set. "
                            + "Call setClassifier with an ExperimentalArguments object exp with exp.resultsWriteLocation (contains component classifier results) and exp.datasetName set");
                break;
            case "HC-PF_I":
                if(canLoadFromFile){
                    String[] cls={"PF_I","TSF_I","cBOSS_I","RISE_I","STC_I"};//RotF for ST
                    c=new HIVE_COTE();
                    ((HIVE_COTE)c).setFillMissingDistsWithOneHotVectors(true);
                    ((HIVE_COTE)c).setSeed(fold);
                    ((HIVE_COTE)c).setBuildIndividualsFromResultsFiles(true);
                    ((HIVE_COTE)c).setResultsFileLocationParameters(resultsPath, dataset, fold);
                    ((HIVE_COTE)c).setClassifiersNamesForFileRead(cls);
                }
                else
                    throw new UnsupportedOperationException("ERROR: currently only loading from file for CAWPE and no results file path has been set. "
                            + "Call setClassifier with an ExperimentalArguments object exp with exp.resultsWriteLocation (contains component classifier results) and exp.datasetName set");
                break;
            case "WEASEL-MUSE":
                c=new WEASEL_MUSE();
                break;

                default:
                System.out.println("Unknown multivariate classifier, should not be able to get here ");
                System.out.println("There is a mismatch between multivariateBased and the switch statement ");
                throw new UnsupportedOperationException("Unknown multivariate classifier, should not be able to get here "
                        + "There is a mismatch between multivariateBased and the switch statement ");
        }
        return c;
    }


    /**
     * STANDARD classifiers such as random forest etc
     */
    public static String[] standard= {
        "XGBoostMultiThreaded","XGBoost","SmallTunedXGBoost","RandF","RotF", "PLSNominalClassifier","BayesNet","ED","C45",
            "SVML","SVMQ","SVMRBF","MLP","Logistic","CAWPE","NN"};
    public static HashSet<String> standardClassifiers=new HashSet<String>( Arrays.asList(standard));
    private static Classifier setStandardClassifiers(Experiments.ExperimentalArguments exp){
        String classifier=exp.classifierName;
        int fold=exp.foldId;
        Classifier c;
        switch(classifier) {
//TIME DOMAIN CLASSIFIERS
            case "XGBoostMultiThreaded":
                c = new TunedXGBoost();
                break;
            case "XGBoost":
                c = new TunedXGBoost();
                ((TunedXGBoost)c).setRunSingleThreaded(true);
                break;
            case "SmallTunedXGBoost":
                c = new TunedXGBoost();
                ((TunedXGBoost)c).setRunSingleThreaded(true);
                ((TunedXGBoost)c).setSmallParaSearchSpace_64paras();
                break;
            case "RandF":
                RandomForest r=new RandomForest();
                r.setNumTrees(500);
                c = r;
                break;
            case "RotF":
                RotationForest rf=new RotationForest();
                rf.setNumIterations(200);
                c = rf;
                break;
            case "PLSNominalClassifier":
                c = new PLSNominalClassifier();
                break;
            case "BayesNet":
                c = new BayesNet();
                break;
            case "ED":
                c= KNNLOOCV.FACTORY.ED_1NN_V1.build();;
                break;
            case "C45":
                c=new J48();
                break;
            case "NB":
                c=new NaiveBayes();
                break;
            case "SVML":
                c=new SMO();
                PolyKernel p=new PolyKernel();
                p.setExponent(1);
                ((SMO)c).setKernel(p);
                ((SMO)c).setRandomSeed(fold);
                ((SMO)c).setBuildLogisticModels(true);
                break;
            case "SVMQ":
                c=new SMO();
                PolyKernel poly=new PolyKernel();
                poly.setExponent(2);
                ((SMO)c).setKernel(poly);
                ((SMO)c).setRandomSeed(fold);
                ((SMO)c).setBuildLogisticModels(true);
                break;
            case "SVMRBF":
                c=new SMO();
                RBFKernel rbf=new RBFKernel();
                rbf.setGamma(0.5);
                ((SMO)c).setC(5);
                ((SMO)c).setKernel(rbf);
                ((SMO)c).setRandomSeed(fold);
                ((SMO)c).setBuildLogisticModels(true);

                break;
            case "BN":
                c=new BayesNet();
                break;
            case "MLP":
                c=new MultilayerPerceptron();
                break;
            case "Logistic":
                c= new Logistic();
                break;
            case "CAWPE":
                c=new CAWPE();
                break;
            case "NN":
                kNN k=new kNN(100);
                k.setCrossValidate(true);
                k.normalise(false);
                k.setDistanceFunction(new EuclideanDistance());
                return k;
            default:
                System.out.println("Unknown standard classifier "+classifier+" should not be able to get here ");
                System.out.println("There is a mismatch between otherClassifiers and the switch statement ");
                throw new UnsupportedOperationException("Unknown standard classifier "+classifier+" should not be able to get here "
                        + "There is a mismatch between otherClassifiers and the switch statement ");
        }
        return c;
    }

    /**
     * BESPOKE classifiers for particular set ups. Use if you want some special configuration/pipeline
     * not encapsulated within a single classifier      */
<<<<<<< HEAD
    public static String[] bespoke= {"HC-V1","HC-CIF","HC-V2","HC-V2NoROCKET","HC-V2NoPF","HC-V2NoSTC","HC-V2NoTDE","HC-V2NoCIF",
            "HIVE-COTE1.0","HIVE-COTEV2","HIVE-COTE","HC-TDE","HC-WEASEL","HC-BcSBOSS","HC-cSBOSS","TunedHIVE-COTE","HC-S-BOSS"};
=======
    public static String[] bespoke= {"HIVE-COTE 1.0","HIVE-COTE 2.0","HIVE-COTE 2.0 RE","HIVE-COTEV2","HIVE-COTE","HC-TDE","HC-CIF","HC-WEASEL","HC-BcSBOSS","HC-cSBOSS","TunedHIVE-COTE","HC-S-BOSS"};
>>>>>>> 3c4a1f56
    public static HashSet<String> bespokeClassifiers=new HashSet<String>( Arrays.asList(bespoke));
    private static Classifier setBespokeClassifiers(Experiments.ExperimentalArguments exp){
        String classifier=exp.classifierName,resultsPath="",dataset="";
        int fold=exp.foldId;
        Classifier c;
        boolean canLoadFromFile=true;
        if(exp.resultsWriteLocation==null || exp.datasetName==null)
            canLoadFromFile=false;
        else{
            resultsPath=exp.resultsWriteLocation;
            dataset=exp.datasetName;
        }
        switch(classifier) {
<<<<<<< HEAD
            case "HC-V2NoCIF":
                if(canLoadFromFile){
                    String[] cls={"PF","STC","TDE","ROCKET"};//RotF for ST
                    c=new HIVE_COTE();
                    ((HIVE_COTE)c).setFillMissingDistsWithOneHotVectors(true);
                    ((HIVE_COTE)c).setSeed(fold);
                    ((HIVE_COTE)c).setBuildIndividualsFromResultsFiles(true);
                    ((HIVE_COTE)c).setResultsFileLocationParameters(resultsPath, dataset, fold);
                    ((HIVE_COTE)c).setClassifiersNamesForFileRead(cls);
                }
                else
                    throw new UnsupportedOperationException("ERROR: currently only loading from file for CAWPE and no results file path has been set. "
                            + "Call setClassifier with an ExperimentalArguments object exp with exp.resultsWriteLocation (contains component classifier results) and exp.datasetName set");
                break;
            case "HC-V2NoPF":
                if(canLoadFromFile){
                    String[] cls={"CIF","STC","TDE","ROCKET"};//RotF for ST
                    c=new HIVE_COTE();
                    ((HIVE_COTE)c).setFillMissingDistsWithOneHotVectors(true);
                    ((HIVE_COTE)c).setSeed(fold);
                    ((HIVE_COTE)c).setBuildIndividualsFromResultsFiles(true);
                    ((HIVE_COTE)c).setResultsFileLocationParameters(resultsPath, dataset, fold);
                    ((HIVE_COTE)c).setClassifiersNamesForFileRead(cls);
                }
                else
                    throw new UnsupportedOperationException("ERROR: currently only loading from file for CAWPE and no results file path has been set. "
                            + "Call setClassifier with an ExperimentalArguments object exp with exp.resultsWriteLocation (contains component classifier results) and exp.datasetName set");
                break;
            case "HC-V2NoSTC":
                if(canLoadFromFile){
                    String[] cls={"CIF","PF","TDE","ROCKET"};//RotF for ST
                    c=new HIVE_COTE();
                    ((HIVE_COTE)c).setFillMissingDistsWithOneHotVectors(true);
                    ((HIVE_COTE)c).setSeed(fold);
                    ((HIVE_COTE)c).setBuildIndividualsFromResultsFiles(true);
                    ((HIVE_COTE)c).setResultsFileLocationParameters(resultsPath, dataset, fold);
                    ((HIVE_COTE)c).setClassifiersNamesForFileRead(cls);
                }
                else
                    throw new UnsupportedOperationException("ERROR: currently only loading from file for CAWPE and no results file path has been set. "
                            + "Call setClassifier with an ExperimentalArguments object exp with exp.resultsWriteLocation (contains component classifier results) and exp.datasetName set");
                break;
            case "HC-V2NoTDE":
                if(canLoadFromFile){
                    String[] cls={"CIF","PF","STC","ROCKET"};//RotF for ST
                    c=new HIVE_COTE();
                    ((HIVE_COTE)c).setFillMissingDistsWithOneHotVectors(true);
                    ((HIVE_COTE)c).setSeed(fold);
                    ((HIVE_COTE)c).setBuildIndividualsFromResultsFiles(true);
                    ((HIVE_COTE)c).setResultsFileLocationParameters(resultsPath, dataset, fold);
                    ((HIVE_COTE)c).setClassifiersNamesForFileRead(cls);
                }
                else
                    throw new UnsupportedOperationException("ERROR: currently only loading from file for CAWPE and no results file path has been set. "
                            + "Call setClassifier with an ExperimentalArguments object exp with exp.resultsWriteLocation (contains component classifier results) and exp.datasetName set");
                break;
            case "HC-V2NoROCKET":
                if(canLoadFromFile){
                    String[] cls={"CIF","PF","STC","TDE"};//RotF for ST
                    c=new HIVE_COTE();
                    ((HIVE_COTE)c).setFillMissingDistsWithOneHotVectors(true);
                    ((HIVE_COTE)c).setSeed(fold);
                    ((HIVE_COTE)c).setBuildIndividualsFromResultsFiles(true);
                    ((HIVE_COTE)c).setResultsFileLocationParameters(resultsPath, dataset, fold);
                    ((HIVE_COTE)c).setClassifiersNamesForFileRead(cls);
                }
                else
                    throw new UnsupportedOperationException("ERROR: currently only loading from file for CAWPE and no results file path has been set. "
                            + "Call setClassifier with an ExperimentalArguments object exp with exp.resultsWriteLocation (contains component classifier results) and exp.datasetName set");
                break;
            case "HC-V2":
                if(canLoadFromFile){
                    String[] cls={"CIF","PF","STC","TDE","ROCKET"};//RotF for ST
                    c=new HIVE_COTE();
                    ((HIVE_COTE)c).setFillMissingDistsWithOneHotVectors(true);
                    ((HIVE_COTE)c).setSeed(fold);
                    ((HIVE_COTE)c).setBuildIndividualsFromResultsFiles(true);
                    ((HIVE_COTE)c).setResultsFileLocationParameters(resultsPath, dataset, fold);
                    ((HIVE_COTE)c).setClassifiersNamesForFileRead(cls);
                }
                else
                    throw new UnsupportedOperationException("ERROR: currently only loading from file for CAWPE and no results file path has been set. "
                            + "Call setClassifier with an ExperimentalArguments object exp with exp.resultsWriteLocation (contains component classifier results) and exp.datasetName set");
                break;
            case "HIVE-COTE1.0": case "HC-V1":
=======
            case "HIVE-COTE 1.0":
>>>>>>> 3c4a1f56
                if(canLoadFromFile){
                    String[] cls={"TSF","RISE","STC","cBOSS"};//RotF for ST
                    c=new HIVE_COTE();
                    ((HIVE_COTE)c).setFillMissingDistsWithOneHotVectors(true);
                    ((HIVE_COTE)c).setSeed(fold);
                    ((HIVE_COTE)c).setBuildIndividualsFromResultsFiles(true);
                    ((HIVE_COTE)c).setResultsFileLocationParameters(resultsPath, dataset, fold);
                    ((HIVE_COTE)c).setClassifiersNamesForFileRead(cls);
                }
                else
                    throw new UnsupportedOperationException("ERROR: currently only loading from file for CAWPE and no results file path has been set. "
                            + "Call setClassifier with an ExperimentalArguments object exp with exp.resultsWriteLocation (contains component classifier results) and exp.datasetName set");
                break;
            case "HIVE-COTE 2.0":
                if(canLoadFromFile){
                    String[] cls={"CIF","TDE","ROCKET","STC","PF"};//RotF for ST
                    c=new HIVE_COTE();
                    ((HIVE_COTE)c).setFillMissingDistsWithOneHotVectors(true);
                    ((HIVE_COTE)c).setSeed(fold);
                    ((HIVE_COTE)c).setBuildIndividualsFromResultsFiles(true);
                    ((HIVE_COTE)c).setResultsFileLocationParameters(resultsPath, dataset, fold);
                    ((HIVE_COTE)c).setClassifiersNamesForFileRead(cls);
                }
                else
                    throw new UnsupportedOperationException("ERROR: currently only loading from file for CAWPE and no results file path has been set. "
                            + "Call setClassifier with an ExperimentalArguments object exp with exp.resultsWriteLocation (contains component classifier results) and exp.datasetName set");
                break;
            case "HIVE-COTE 2.0 RE":
                if(canLoadFromFile){
                    String[] cls={"CIF","TDE","ROCKET7","STC","PF"};//RotF for ST
                    c=new HIVE_COTE();
                    ((HIVE_COTE)c).setFillMissingDistsWithOneHotVectors(true);
                    ((HIVE_COTE)c).setSeed(fold);
                    ((HIVE_COTE)c).setBuildIndividualsFromResultsFiles(true);
                    ((HIVE_COTE)c).setResultsFileLocationParameters(resultsPath, dataset, fold);
                    ((HIVE_COTE)c).setClassifiersNamesForFileRead(cls);
                }
                else
                    throw new UnsupportedOperationException("ERROR: currently only loading from file for CAWPE and no results file path has been set. "
                            + "Call setClassifier with an ExperimentalArguments object exp with exp.resultsWriteLocation (contains component classifier results) and exp.datasetName set");
                break;
            case "HC-CIF":
                if(canLoadFromFile){
                    String[] cls={"CIF","cBOSS","RISE","STC"};//RotF for ST
                    c=new HIVE_COTE();
                    ((HIVE_COTE)c).setFillMissingDistsWithOneHotVectors(true);
                    ((HIVE_COTE)c).setSeed(fold);
                    ((HIVE_COTE)c).setBuildIndividualsFromResultsFiles(true);
                    ((HIVE_COTE)c).setResultsFileLocationParameters(resultsPath, dataset, fold);
                    ((HIVE_COTE)c).setClassifiersNamesForFileRead(cls);
                }
                else
                    throw new UnsupportedOperationException("ERROR: currently only loading from file for CAWPE and no results file path has been set. "
                            + "Call setClassifier with an ExperimentalArguments object exp with exp.resultsWriteLocation (contains component classifier results) and exp.datasetName set");
                break;
            case "HC-TDE":
                if(canLoadFromFile){
                    String[] cls={"TSF","TDE","RISE","STC"};//RotF for ST
                    c=new HIVE_COTE();
                    ((HIVE_COTE)c).setFillMissingDistsWithOneHotVectors(true);
                    ((HIVE_COTE)c).setSeed(fold);
                    ((HIVE_COTE)c).setBuildIndividualsFromResultsFiles(true);
                    ((HIVE_COTE)c).setResultsFileLocationParameters(resultsPath, dataset, fold);
                    ((HIVE_COTE)c).setClassifiersNamesForFileRead(cls);
                }
                else
                    throw new UnsupportedOperationException("ERROR: currently only loading from file for CAWPE and no results file path has been set. "
                            + "Call setClassifier with an ExperimentalArguments object exp with exp.resultsWriteLocation (contains component classifier results) and exp.datasetName set");
                break;
            case "HC-CIF":
                if(canLoadFromFile){
                    String[] cls={"CIF","cBOSS","RISE","STC"};//RotF for ST
                    c=new HIVE_COTE();
                    ((HIVE_COTE)c).setFillMissingDistsWithOneHotVectors(true);
                    ((HIVE_COTE)c).setSeed(fold);
                    ((HIVE_COTE)c).setBuildIndividualsFromResultsFiles(true);
                    ((HIVE_COTE)c).setResultsFileLocationParameters(resultsPath, dataset, fold);
                    ((HIVE_COTE)c).setClassifiersNamesForFileRead(cls);
                }
                else
                    throw new UnsupportedOperationException("ERROR: currently only loading from file for CAWPE and no results file path has been set. "
                            + "Call setClassifier with an ExperimentalArguments object exp with exp.resultsWriteLocation (contains component classifier results) and exp.datasetName set");
                break;
            case "HC-WEASEL":
                if(canLoadFromFile){
                    String[] cls={"TSF","WEASEL","RISE","STC"};//RotF for ST
                    c=new HIVE_COTE();
                    ((HIVE_COTE)c).setFillMissingDistsWithOneHotVectors(true);
                    ((HIVE_COTE)c).setSeed(fold);
                    ((HIVE_COTE)c).setBuildIndividualsFromResultsFiles(true);
                    ((HIVE_COTE)c).setResultsFileLocationParameters(resultsPath, dataset, fold);
                    ((HIVE_COTE)c).setClassifiersNamesForFileRead(cls);
                }
                else
                    throw new UnsupportedOperationException("ERROR: currently only loading from file for CAWPE and no results file path has been set. "
                            + "Call setClassifier with an ExperimentalArguments object exp with exp.resultsWriteLocation (contains component classifier results) and exp.datasetName set");
                break;
            case "HC-S-BOSS":
                if(canLoadFromFile){
                    String[] cls={"TSF","S-BOSS","RISE","STC"};//RotF for ST
                    c=new HIVE_COTE();
                    ((HIVE_COTE)c).setFillMissingDistsWithOneHotVectors(true);
                    ((HIVE_COTE)c).setSeed(fold);
                    ((HIVE_COTE)c).setBuildIndividualsFromResultsFiles(true);
                    ((HIVE_COTE)c).setResultsFileLocationParameters(resultsPath, dataset, fold);
                    ((HIVE_COTE)c).setClassifiersNamesForFileRead(cls);
                }
                else
                    throw new UnsupportedOperationException("ERROR: currently only loading from file for CAWPE and no results file path has been set. "
                            + "Call setClassifier with an ExperimentalArguments object exp with exp.resultsWriteLocation (contains component classifier results) and exp.datasetName set");
                break;
            case "HC-BcSBOSS":
                if(canLoadFromFile){
                    String[] cls={"TSF","BcS-BOSS","RISE","STC"};//RotF for ST
                    c=new HIVE_COTE();
                    ((HIVE_COTE)c).setFillMissingDistsWithOneHotVectors(true);
                    ((HIVE_COTE)c).setSeed(fold);
                    ((HIVE_COTE)c).setBuildIndividualsFromResultsFiles(true);
                    ((HIVE_COTE)c).setResultsFileLocationParameters(resultsPath, dataset, fold);
                    ((HIVE_COTE)c).setClassifiersNamesForFileRead(cls);
                }
                else
                    throw new UnsupportedOperationException("ERROR: currently only loading from file for CAWPE and no results file path has been set. "
                            + "Call setClassifier with an ExperimentalArguments object exp with exp.resultsWriteLocation (contains component classifier results) and exp.datasetName set");
                break;
            case "HC-cSBOSS":
                if(canLoadFromFile){
                    String[] cls={"TSF","cS-BOSS","RISE","STC"};//RotF for ST
                    c=new HIVE_COTE();
                    ((HIVE_COTE)c).setFillMissingDistsWithOneHotVectors(true);
                    ((HIVE_COTE)c).setSeed(fold);
                    ((HIVE_COTE)c).setBuildIndividualsFromResultsFiles(true);
                    ((HIVE_COTE)c).setResultsFileLocationParameters(resultsPath, dataset, fold);
                    ((HIVE_COTE)c).setClassifiersNamesForFileRead(cls);
                }
                else
                    throw new UnsupportedOperationException("ERROR: currently only loading from file for CAWPE and no results file path has been set. "
                            + "Call setClassifier with an ExperimentalArguments object exp with exp.resultsWriteLocation (contains component classifier results) and exp.datasetName set");
                break;

            case "HIVE-COTE":
                c=new HIVE_COTE();
                ((HIVE_COTE)c).setFillMissingDistsWithOneHotVectors(true);
                ((HIVE_COTE)c).setSeed(fold);
                break;

            case "TunedHIVE-COTE":
                if(canLoadFromFile){
                    String[] cls=new String[]{"TSF","BOSS","RISE","STC"};//RotF for ST
                    HIVE_COTE hc=new HIVE_COTE();
                    hc.setFillMissingDistsWithOneHotVectors(true);
                    hc.setSeed(fold);
                    hc.setBuildIndividualsFromResultsFiles(true);
                    hc.setResultsFileLocationParameters(resultsPath, dataset, fold);
                    hc.setClassifiersNamesForFileRead(cls);
                    TunedClassifier tuner=new TunedClassifier();
                    tuner.setClassifier(hc);
                    ParameterSpace pc=new ParameterSpace();
                    double[] alphaVals={1,2,3,4,5,6,7,8,9,10};
                    pc.addParameter("A",alphaVals);
                    tuner.setParameterSpace(pc);
                    c=tuner;
                }
                else
                    throw new UnsupportedOperationException("ERROR: currently only loading from file for CAWPE and no results file path has been set. "
                            + "Call setClassifier with an ExperimentalArguments object exp with exp.resultsWriteLocation (contains component classifier results) and exp.datasetName set");
                break;

            default:
                System.out.println("Unknown bespoke classifier, should not be able to get here ");
                System.out.println("There is a mismatch between bespokeClassifiers and the switch statement ");
                throw new UnsupportedOperationException("Unknown bespoke classifier, should not be able to get here "
                        + "There is a mismatch between bespokeClassifiers and the switch statement ");

        }
        return c;
    }

    /**
     *
     * setClassifier, which takes the experimental
     * arguments themselves and therefore the classifiers can take from them whatever they
     * need, e.g the dataset name, the fold id, separate checkpoint paths, etc.
     *
     * To take this idea further, to be honest each of the TSC-specific classifiers
     * could/should have a constructor and/or factory that builds the classifier
     * from the experimental args.
     *
     * previous usage was setClassifier(String classifier name, int fold).
     * this can be reproduced with setClassifierClassic below.
     *
     */
    public static Classifier setClassifier(Experiments.ExperimentalArguments exp){
        String classifier=exp.classifierName;
        Classifier c = null;
        if(distanceBased.contains(classifier))
            c=setDistanceBased(exp);
        else if(dictionaryBased.contains(classifier))
            c=setDictionaryBased(exp);
        else if(intervalBased.contains(classifier))
            c=setIntervalBased(exp);
        else if(frequencyBased.contains(classifier))
            c=setFrequencyBased(exp);
        else if(shapeletBased.contains(classifier))
            c=setShapeletBased(exp);
        else if(hybridBased.contains(classifier))
            c=setHybridBased(exp);
        else if(multivariateBased.contains(classifier))
            c=setMultivariate(exp);
        else if(standardClassifiers.contains(classifier))
            c=setStandardClassifiers(exp);
        else if(bespokeClassifiers.contains(classifier))
            c=setBespokeClassifiers(exp);
        else{
            System.out.println("Unknown classifier "+classifier+" it is not in any of the sublists ");
            throw new UnsupportedOperationException("Unknown classifier "+classifier+" it is not in any of the sublists on ClassifierLists ");
        }
        if (c instanceof EnhancedAbstractClassifier) {
            ((EnhancedAbstractClassifier) c).setSeed(exp.foldId);
            ((EnhancedAbstractClassifier) c).setDebug(exp.debug);
        } 
        else if (c instanceof Randomizable) {
            //normal weka classifiers that aren't EnhancedAbstractClassifiers
            //EAC's setSeed sets up a random object internally too. 
            ((Randomizable)c).setSeed(exp.foldId);
        }
        return c;
    }


    /**
     * This method redproduces the old usage exactly as it was in old experiments.java.
     * If you try build any classifier that uses any experimental info other than
     * exp.classifierName or exp.foldID, an exception will be thrown.
     * In particular, any classifier that needs access to the results from others
     * e.g. CAWPEFROMFILE, will throw an UnsupportedOperationException if you try use it like this.
     *      * @param classifier
     * @param fold
     * @return
     */
    public static Classifier setClassifierClassic(String classifier, int fold){
        Experiments.ExperimentalArguments exp=new ExperimentalArguments();
        exp.classifierName=classifier;
        exp.foldId=fold;
        return setClassifier(exp);
    }






    public static void main(String[] args) throws Exception {
        System.out.println("Testing set classifier by running through the list in ClassifierLists.allUnivariate and " +
                "ClassifierLists.allMultivariate");

        for(String str:allUnivariate){
            System.out.println("Initialising "+str);
            Classifier c= setClassifierClassic(str,0);
            System.out.println("Returned classifier "+c.getClass().getSimpleName());
        }
        for(String str:allMultivariate){
            System.out.println("Initialising "+str);
            Classifier c= setClassifierClassic(str,0);
            System.out.println("Returned classifier "+c.getClass().getSimpleName());
        }
        for(String str:standard){
            System.out.println("Initialising "+str);
            Classifier c= setClassifierClassic(str,0);
            System.out.println("Returned classifier "+c.getClass().getSimpleName());
        }
        for(String str:bespoke){
            System.out.println("Initialising "+str);
            Classifier c= setClassifierClassic(str,0);
            System.out.println("Returned classifier "+c.getClass().getSimpleName());
        }


    }
}<|MERGE_RESOLUTION|>--- conflicted
+++ resolved
@@ -62,10 +62,8 @@
 import weka.classifiers.trees.J48;
 import weka.classifiers.trees.RandomForest;
 
-import java.sql.Time;
 import java.util.Arrays;
 import java.util.HashSet;
-import java.util.concurrent.TimeUnit;
 
 /**
  *
@@ -235,7 +233,7 @@
     /**
      * DICTIONARY BASED: classifiers based on counting the occurrence of words in series
      */
-    public static String[] dictionary= { "TDE50M",
+    public static String[] dictionary= {
         "BOP", "SAXVSM", "SAX_1NN", "BOSS", "cBOSS", "S-BOSS","BoTSWEnsemble","WEASEL","TDE"};
     public static HashSet<String> dictionaryBased=new HashSet<String>( Arrays.asList(dictionary));
     private static Classifier setDictionaryBased(Experiments.ExperimentalArguments exp){
@@ -271,9 +269,6 @@
                 c = new WEASEL();
                 break;
             case "TDE":
-                c = new TDE();
-                break;
-            case "TDE50M":
                 c = new TDE();
                 break;
             default:
@@ -341,7 +336,7 @@
     /**
      * SHAPELET BASED: Classifiers that use shapelets in some way.
      */
-    public static String[] shapelet= {"STC2H","FastShapelets","LearnShapelets","ShapeletTransformClassifier","ShapeletTreeClassifier","STC"};
+    public static String[] shapelet= {"FastShapelets","LearnShapelets","ShapeletTransformClassifier","ShapeletTreeClassifier","STC"};
     public static HashSet<String> shapeletBased=new HashSet<String>( Arrays.asList(shapelet));
     private static Classifier setShapeletBased(Experiments.ExperimentalArguments exp){
         String classifier=exp.classifierName;
@@ -356,10 +351,6 @@
                 break;
             case "ShapeletTransformClassifier": case "STC":
                 c=new ShapeletTransformClassifier();
-                break;
-            case "STC2H":
-                c=new ShapeletTransformClassifier();
-                ((ShapeletTransformClassifier)c).setTrainTimeLimit(2, TimeUnit.HOURS);
                 break;
             case "ShapeletTreeClassifier":
                 c=new ShapeletTree();
@@ -691,12 +682,7 @@
     /**
      * BESPOKE classifiers for particular set ups. Use if you want some special configuration/pipeline
      * not encapsulated within a single classifier      */
-<<<<<<< HEAD
-    public static String[] bespoke= {"HC-V1","HC-CIF","HC-V2","HC-V2NoROCKET","HC-V2NoPF","HC-V2NoSTC","HC-V2NoTDE","HC-V2NoCIF",
-            "HIVE-COTE1.0","HIVE-COTEV2","HIVE-COTE","HC-TDE","HC-WEASEL","HC-BcSBOSS","HC-cSBOSS","TunedHIVE-COTE","HC-S-BOSS"};
-=======
     public static String[] bespoke= {"HIVE-COTE 1.0","HIVE-COTE 2.0","HIVE-COTE 2.0 RE","HIVE-COTEV2","HIVE-COTE","HC-TDE","HC-CIF","HC-WEASEL","HC-BcSBOSS","HC-cSBOSS","TunedHIVE-COTE","HC-S-BOSS"};
->>>>>>> 3c4a1f56
     public static HashSet<String> bespokeClassifiers=new HashSet<String>( Arrays.asList(bespoke));
     private static Classifier setBespokeClassifiers(Experiments.ExperimentalArguments exp){
         String classifier=exp.classifierName,resultsPath="",dataset="";
@@ -710,95 +696,7 @@
             dataset=exp.datasetName;
         }
         switch(classifier) {
-<<<<<<< HEAD
-            case "HC-V2NoCIF":
-                if(canLoadFromFile){
-                    String[] cls={"PF","STC","TDE","ROCKET"};//RotF for ST
-                    c=new HIVE_COTE();
-                    ((HIVE_COTE)c).setFillMissingDistsWithOneHotVectors(true);
-                    ((HIVE_COTE)c).setSeed(fold);
-                    ((HIVE_COTE)c).setBuildIndividualsFromResultsFiles(true);
-                    ((HIVE_COTE)c).setResultsFileLocationParameters(resultsPath, dataset, fold);
-                    ((HIVE_COTE)c).setClassifiersNamesForFileRead(cls);
-                }
-                else
-                    throw new UnsupportedOperationException("ERROR: currently only loading from file for CAWPE and no results file path has been set. "
-                            + "Call setClassifier with an ExperimentalArguments object exp with exp.resultsWriteLocation (contains component classifier results) and exp.datasetName set");
-                break;
-            case "HC-V2NoPF":
-                if(canLoadFromFile){
-                    String[] cls={"CIF","STC","TDE","ROCKET"};//RotF for ST
-                    c=new HIVE_COTE();
-                    ((HIVE_COTE)c).setFillMissingDistsWithOneHotVectors(true);
-                    ((HIVE_COTE)c).setSeed(fold);
-                    ((HIVE_COTE)c).setBuildIndividualsFromResultsFiles(true);
-                    ((HIVE_COTE)c).setResultsFileLocationParameters(resultsPath, dataset, fold);
-                    ((HIVE_COTE)c).setClassifiersNamesForFileRead(cls);
-                }
-                else
-                    throw new UnsupportedOperationException("ERROR: currently only loading from file for CAWPE and no results file path has been set. "
-                            + "Call setClassifier with an ExperimentalArguments object exp with exp.resultsWriteLocation (contains component classifier results) and exp.datasetName set");
-                break;
-            case "HC-V2NoSTC":
-                if(canLoadFromFile){
-                    String[] cls={"CIF","PF","TDE","ROCKET"};//RotF for ST
-                    c=new HIVE_COTE();
-                    ((HIVE_COTE)c).setFillMissingDistsWithOneHotVectors(true);
-                    ((HIVE_COTE)c).setSeed(fold);
-                    ((HIVE_COTE)c).setBuildIndividualsFromResultsFiles(true);
-                    ((HIVE_COTE)c).setResultsFileLocationParameters(resultsPath, dataset, fold);
-                    ((HIVE_COTE)c).setClassifiersNamesForFileRead(cls);
-                }
-                else
-                    throw new UnsupportedOperationException("ERROR: currently only loading from file for CAWPE and no results file path has been set. "
-                            + "Call setClassifier with an ExperimentalArguments object exp with exp.resultsWriteLocation (contains component classifier results) and exp.datasetName set");
-                break;
-            case "HC-V2NoTDE":
-                if(canLoadFromFile){
-                    String[] cls={"CIF","PF","STC","ROCKET"};//RotF for ST
-                    c=new HIVE_COTE();
-                    ((HIVE_COTE)c).setFillMissingDistsWithOneHotVectors(true);
-                    ((HIVE_COTE)c).setSeed(fold);
-                    ((HIVE_COTE)c).setBuildIndividualsFromResultsFiles(true);
-                    ((HIVE_COTE)c).setResultsFileLocationParameters(resultsPath, dataset, fold);
-                    ((HIVE_COTE)c).setClassifiersNamesForFileRead(cls);
-                }
-                else
-                    throw new UnsupportedOperationException("ERROR: currently only loading from file for CAWPE and no results file path has been set. "
-                            + "Call setClassifier with an ExperimentalArguments object exp with exp.resultsWriteLocation (contains component classifier results) and exp.datasetName set");
-                break;
-            case "HC-V2NoROCKET":
-                if(canLoadFromFile){
-                    String[] cls={"CIF","PF","STC","TDE"};//RotF for ST
-                    c=new HIVE_COTE();
-                    ((HIVE_COTE)c).setFillMissingDistsWithOneHotVectors(true);
-                    ((HIVE_COTE)c).setSeed(fold);
-                    ((HIVE_COTE)c).setBuildIndividualsFromResultsFiles(true);
-                    ((HIVE_COTE)c).setResultsFileLocationParameters(resultsPath, dataset, fold);
-                    ((HIVE_COTE)c).setClassifiersNamesForFileRead(cls);
-                }
-                else
-                    throw new UnsupportedOperationException("ERROR: currently only loading from file for CAWPE and no results file path has been set. "
-                            + "Call setClassifier with an ExperimentalArguments object exp with exp.resultsWriteLocation (contains component classifier results) and exp.datasetName set");
-                break;
-            case "HC-V2":
-                if(canLoadFromFile){
-                    String[] cls={"CIF","PF","STC","TDE","ROCKET"};//RotF for ST
-                    c=new HIVE_COTE();
-                    ((HIVE_COTE)c).setFillMissingDistsWithOneHotVectors(true);
-                    ((HIVE_COTE)c).setSeed(fold);
-                    ((HIVE_COTE)c).setBuildIndividualsFromResultsFiles(true);
-                    ((HIVE_COTE)c).setResultsFileLocationParameters(resultsPath, dataset, fold);
-                    ((HIVE_COTE)c).setClassifiersNamesForFileRead(cls);
-                }
-                else
-                    throw new UnsupportedOperationException("ERROR: currently only loading from file for CAWPE and no results file path has been set. "
-                            + "Call setClassifier with an ExperimentalArguments object exp with exp.resultsWriteLocation (contains component classifier results) and exp.datasetName set");
-                break;
-            case "HIVE-COTE1.0": case "HC-V1":
-=======
             case "HIVE-COTE 1.0":
->>>>>>> 3c4a1f56
                 if(canLoadFromFile){
                     String[] cls={"TSF","RISE","STC","cBOSS"};//RotF for ST
                     c=new HIVE_COTE();
@@ -829,20 +727,6 @@
             case "HIVE-COTE 2.0 RE":
                 if(canLoadFromFile){
                     String[] cls={"CIF","TDE","ROCKET7","STC","PF"};//RotF for ST
-                    c=new HIVE_COTE();
-                    ((HIVE_COTE)c).setFillMissingDistsWithOneHotVectors(true);
-                    ((HIVE_COTE)c).setSeed(fold);
-                    ((HIVE_COTE)c).setBuildIndividualsFromResultsFiles(true);
-                    ((HIVE_COTE)c).setResultsFileLocationParameters(resultsPath, dataset, fold);
-                    ((HIVE_COTE)c).setClassifiersNamesForFileRead(cls);
-                }
-                else
-                    throw new UnsupportedOperationException("ERROR: currently only loading from file for CAWPE and no results file path has been set. "
-                            + "Call setClassifier with an ExperimentalArguments object exp with exp.resultsWriteLocation (contains component classifier results) and exp.datasetName set");
-                break;
-            case "HC-CIF":
-                if(canLoadFromFile){
-                    String[] cls={"CIF","cBOSS","RISE","STC"};//RotF for ST
                     c=new HIVE_COTE();
                     ((HIVE_COTE)c).setFillMissingDistsWithOneHotVectors(true);
                     ((HIVE_COTE)c).setSeed(fold);
