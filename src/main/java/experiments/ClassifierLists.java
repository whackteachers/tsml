/*
 *   This program is free software: you can redistribute it and/or modify
 *   it under the terms of the GNU General Public License as published by
 *   the Free Software Foundation, either version 3 of the License, or
 *   (at your option) any later version.
 *
 *   This program is distributed in the hope that it will be useful,
 *   but WITHOUT ANY WARRANTY; without even the implied warranty of
 *   MERCHANTABILITY or FITNESS FOR A PARTICULAR PURPOSE.  See the
 *   GNU General Public License for more details.
 *
 *   You should have received a copy of the GNU General Public License
 *   along with this program.  If not, see <http://www.gnu.org/licenses/>.
 */
package experiments;


import evaluation.tuning.ParameterSpace;
import experiments.Experiments.ExperimentalArguments;
import machine_learning.classifiers.tuned.TunedClassifier;
import tsml.classifiers.EnhancedAbstractClassifier;
import tsml.classifiers.distance_based.distances.dtw.DTW;
import tsml.classifiers.distance_based.distances.dtw.DTWDistance;
import tsml.classifiers.distance_based.distances.ed.EDistance;
import tsml.classifiers.distance_based.distances.erp.ERPDistance;
import tsml.classifiers.distance_based.distances.lcss.LCSSDistance;
import tsml.classifiers.distance_based.distances.msm.MSMDistance;
import tsml.classifiers.distance_based.distances.wdtw.WDTWDistance;
import tsml.classifiers.distance_based.elastic_ensemble.ElasticEnsemble;
import tsml.classifiers.distance_based.knn.KNN;
import tsml.classifiers.distance_based.knn.KNNLOOCV;
import tsml.classifiers.distance_based.proximity.ProximityForest;
import tsml.classifiers.early_classification.*;
import tsml.classifiers.hybrids.Catch22Classifier;
import tsml.classifiers.hybrids.HIVE_COTE;
import tsml.classifiers.dictionary_based.*;
import tsml.classifiers.dictionary_based.boss_variants.BOSSC45;
import tsml.classifiers.dictionary_based.SpatialBOSS;
import tsml.classifiers.dictionary_based.boss_variants.BoTSWEnsemble;
import tsml.classifiers.distance_based.*;
import tsml.classifiers.hybrids.ROCKETClassifier;
import tsml.classifiers.interval_based.*;
import tsml.classifiers.legacy.COTE.FlatCote;
import tsml.classifiers.legacy.COTE.HiveCote;
<<<<<<< HEAD
=======
import tsml.classifiers.interval_based.TSF;
import tsml.classifiers.legacy.elastic_ensemble.DTW1NN;
>>>>>>> 2a9a79f6
import tsml.classifiers.multivariate.*;
import tsml.classifiers.shapelet_based.ShapeletTransformClassifier;
import tsml.classifiers.shapelet_based.FastShapelets;
import tsml.classifiers.shapelet_based.LearnShapelets;
import tsml.classifiers.shapelet_based.ShapeletTree;
import tsml.transformers.*;
import weka.core.EuclideanDistance;
import weka.core.Randomizable;
import machine_learning.classifiers.ensembles.CAWPE;
import machine_learning.classifiers.PLSNominalClassifier;
import machine_learning.classifiers.kNN;
import machine_learning.classifiers.tuned.TunedXGBoost;
import weka.classifiers.Classifier;
import weka.classifiers.bayes.BayesNet;
import weka.classifiers.bayes.NaiveBayes;
import weka.classifiers.functions.Logistic;
import weka.classifiers.functions.MultilayerPerceptron;
import weka.classifiers.functions.SMO;
import weka.classifiers.functions.supportVector.PolyKernel;
import weka.classifiers.functions.supportVector.RBFKernel;
import weka.classifiers.meta.RotationForest;
import weka.classifiers.trees.J48;
import weka.classifiers.trees.RandomForest;

import java.util.Arrays;
import java.util.HashSet;

/**
 *
 * @author James Large (james.large@uea.ac.uk) and Tony Bagnall
 */
public class ClassifierLists {

    //All implemented classifiers in tsml
    //<editor-fold defaultstate="collapsed" desc="All univariate time series classifiers">
    public static String[] allUnivariate={
//Distance Based
            "DTW","DTWCV", "EE","LEE","ApproxElasticEnsemble","ProximityForest","FastElasticEnsemble",
            "DD_DTW","DTD_C","CID_DTW","NN_CID",
//Dictionary Based
            "BOP", "SAXVSM", "SAX_1NN", "BOSS", "cBOSS", "S-BOSS","BoTSWEnsemble","WEASEL",
//Interval Based
            "LPS","TSF",
//Frequency Based
            "RISE",
//Shapelet Based
            "FastShapelets","LearnShapelets","ShapeletTransformClassifier","ShapeletTreeClassifier","STC",
//Hybrids
            "HiveCoteAlpha","FlatCote","TS-CHIEF","HIVE-COTEv1"
};
    //</editor-fold>
    public static HashSet<String> allClassifiers=new HashSet<String>( Arrays.asList(allUnivariate));

    /**
     * DISTANCE BASED: classifiers based on measuring the distance between two classifiers
     */
    public static String[] distance= {
//Nearest Neighbour with distances
        "1NN-ED","1NN-DTW","1NN-DTWCV", "DD_DTW","DTD_C","CID_DTW","NN_CID", "NN_ShapeDTW", "1NN-DTW_New","1NN-DTW-Jay","1NN-MSM","1NN-ERP","1NN-LCSS","1NN-WDTW",
//EE derivatives
            "ElasticEnsemble","EE","LEE","ApproxElasticEnsemble","FastElasticEnsemble",
//Tree based
            "ProximityForest","PF"
    };
    public static HashSet<String> distanceBased=new HashSet<String>( Arrays.asList(distance));
    private static Classifier setDistanceBased(Experiments.ExperimentalArguments exp){
        String classifier=exp.classifierName;
        Classifier c = null;
        int fold=exp.foldId;
        switch(classifier) {
            case "1NN-ED":
                c = new KNN();
                ((KNN) c).setDistanceFunction(new EDistance());
                break;
            case "1NN-DTW":
                c = new DTW_kNN();
                ((DTW_kNN)c).optimiseWindow(false);
                ((DTW_kNN)c).setMaxR(1.0);
                break;
            case "1NN-DTW-Jay":
                c = new DTW1NN();
                break;
            case "1NN-DTW_New":
                c = new KNN();
                ((KNN) c).setDistanceFunction(new DTWDistance());
                break;
            case "1NN-MSM":
                c = new KNN();
                ((KNN) c).setDistanceFunction(new MSMDistance());
                break;
            case "1NN-ERP":
                c = new KNN();
                ((KNN) c).setDistanceFunction(new ERPDistance());
                break;
            case "1NN-LCSS":
                c = new KNN();
                ((KNN) c).setDistanceFunction(new LCSSDistance());
                break;
            case "1NN-WDTW":
                c = new KNN();
                ((KNN) c).setDistanceFunction(new WDTWDistance());
                break;
            case "1NN-DTWCV":
                c = new DTWCV();
                break;
            case "EE":
                c = ElasticEnsemble.FACTORY.EE_V2.build();
                break;
            case "LEE":
                c = ElasticEnsemble.FACTORY.LEE.build();
                break;
            case "ApproxElasticEnsemble":
                c = new ApproxElasticEnsemble();
                break;
            case "ProximityForest": case "PF":
                c = new ProximityForestWrapper();
                break;
            case "FastElasticEnsemble":
                c=new FastElasticEnsemble();
                break;
            case "DD_DTW":
                c=new DD_DTW();
                break;
            case "DTD_C":
                c=new DTD_C();
                break;
            case "CID_DTW":
                c=new NN_CID();
                ((NN_CID)c).useDTW();
                break;
            case "NN_CID":
                c = new NN_CID();
                break;
            case "NN_ShapeDTW_Raw":
                c=new ShapeDTW_1NN(30,null,false,null);
                break;
            case "NN_ShapeDTW_PAA":
                PAA p = new PAA();
                p.setNumIntervals(5);
                c=new ShapeDTW_1NN(30,p,false,null);
                break;
            case "NN_ShapeDTW_DWT":
                DWT dwt = new DWT();
                c=new ShapeDTW_1NN(30,dwt,false,null);
                break;
            case "NN_ShapeDTW_Der":
                Derivative der = new Derivative();
                c=new ShapeDTW_1NN(30,der,false,null);
                break;
            case "NN_ShapeDTW_Slope":
                Slope s = new Slope(5);
                c=new ShapeDTW_1NN(30,s,false,null);
                break;
            case "NN_ShapeDTW_Hog":
                HOG1D h = new HOG1D();
                c=new ShapeDTW_1NN(30,h,false,null);
                break;
            case "NN_ShapeDTW_Comp":
                DWT dwt2 = new DWT();
                HOG1D h2 = new HOG1D();
                c=new ShapeDTW_1NN(30,dwt2,true,h2);
                break;
            case "SVM_ShapeDTW_Poly":
                c=new ShapeDTW_SVM();
                break;
            case "SVM_ShapeDTW_RBF":
                c=new ShapeDTW_SVM(30, ShapeDTW_SVM.KernelType.RBF);
                break;
            default:
                System.out.println("Unknown distance based classifier "+classifier+" should not be able to get here ");
                System.out.println("There is a mismatch between array distance and the switch statement ");
                throw new UnsupportedOperationException("Unknown distance based  classifier "+classifier+" should not be able to get here. "
                        + "There is a mismatch between array distance and the switch statement.");

        }
        return c;
    }
    /**
     * DICTIONARY BASED: classifiers based on counting the occurrence of words in series
     */
    public static String[] dictionary= {
        "BOP", "SAXVSM", "SAX_1NN", "BOSS", "cBOSS", "S-BOSS","BoTSWEnsemble","WEASEL","TDE"};
    public static HashSet<String> dictionaryBased=new HashSet<String>( Arrays.asList(dictionary));
    private static Classifier setDictionaryBased(Experiments.ExperimentalArguments exp){
        String classifier=exp.classifierName;
        Classifier c;
        int fold=exp.foldId;
        switch(classifier) {
            case "BOP":
                c=new BagOfPatternsClassifier();
                break;
            case "SAXVSM":
                c=new SAXVSM();
                break;
            case "SAX_1NN":
                c=new SAXVSM();
                break;
            case "BOSS":
                c=new BOSS();
                break;
            case "cBOSS":
                c = new cBOSS();
                break;
            case "BOSSC45":
                c = new BOSSC45();
                break;
            case "SpatialBOSS": case "S-BOSS":
                c = new SpatialBOSS();
                break;
            case "BoTSWEnsemble":
                c = new BoTSWEnsemble();
                break;
            case "WEASEL":
                c = new WEASEL();
                break;
            case "TDE":
                c = new TDE();
                break;
            default:
                System.out.println("Unknown dictionary based classifier "+classifier+" should not be able to get here ");
                System.out.println("There is a mismatch between array dictionary and the switch statement ");
                throw new UnsupportedOperationException("Unknown dictionary based  classifier "+classifier+" should not be able to get here."
                        + "There is a mismatch between array dictionary and the switch statement ");

        }
        return c;
    }

    /**
    * INTERVAL BASED: classifiers that form multiple intervals over series and summarise
    */
    public static String[] interval= {"LPS","TSF","RISE","CIF","STSF","DrCIF"};
    public static HashSet<String> intervalBased=new HashSet<String>( Arrays.asList(interval));
    private static Classifier setIntervalBased(Experiments.ExperimentalArguments exp){
        String classifier=exp.classifierName;
        Classifier c;
        int fold=exp.foldId;
        switch(classifier) {
            case "LPS":
                c=new LPS();
                break;
            case "TSF":
                c=new TSF();
                break;
            case "RISE":
                c=new RISE();
                break;
            case "CIF":
                c=new CIF();
                break;
            case "STSF":
                c=new STSF();
                break;
            case "DrCIF":
                c=new DrCIF();
                break;
            default:
                System.out.println("Unknown interval based classifier "+classifier+" should not be able to get here ");
                System.out.println("There is a mismatch between array interval and the switch statement ");
                throw new UnsupportedOperationException("Unknown interval based  classifier "+classifier+" should not be able to get here."
                        + "There is a mismatch between array interval and the switch statement ");

        }
        return c;
    }

    /**
     * SHAPELET BASED: Classifiers that use shapelets in some way.
     */
    public static String[] shapelet= {"FastShapelets","LearnShapelets","ShapeletTransformClassifier","ShapeletTreeClassifier","STC"};
    public static HashSet<String> shapeletBased=new HashSet<String>( Arrays.asList(shapelet));
    private static Classifier setShapeletBased(Experiments.ExperimentalArguments exp){
        String classifier=exp.classifierName;
        Classifier c;
        int fold=exp.foldId;
        switch(classifier) {
            case "LearnShapelets":
                c=new LearnShapelets();
                break;
            case "FastShapelets":
                c=new FastShapelets();
                break;
            case "ShapeletTransformClassifier": case "STC":
                c=new ShapeletTransformClassifier();
                break;
            case "ShapeletTreeClassifier":
                c=new ShapeletTree();
                break;
           default:
                System.out.println("Unknown interval based classifier, should not be able to get here ");
                System.out.println("There is a mismatch between array interval and the switch statement ");
                throw new UnsupportedOperationException("Unknown interval based  classifier, should not be able to get here "
                        + "There is a mismatch between array interval and the switch statement ");

        }
        return c;
    }

    /**
     * HYBRIDS: Classifiers that combine two or more of the above approaches
     */
    public static String[] hybrids= {"HiveCoteAlpha","FlatCote","HIVE-COTEv1","catch22","ROCKET","ARSENAL"};
    public static HashSet<String> hybridBased=new HashSet<String>( Arrays.asList(hybrids));
    private static Classifier setHybridBased(Experiments.ExperimentalArguments exp){
        String classifier=exp.classifierName;
        Classifier c;
        int fold=exp.foldId;
        switch(classifier) {
            case "FlatCote":
                c=new FlatCote();
                break;
            case "HiveCote":
                c=new HiveCote();
                ((HiveCote)c).setContract(48);
                break;
            case "HIVE-COTEv1":
                c=new HIVE_COTE();
                ((HIVE_COTE)c).setFillMissingDistsWithOneHotVectors(true);
                ((HIVE_COTE)c).setSeed(fold);
                break;
            case "catch22":
                c = new Catch22Classifier();
                break;
            case "ROCKET":
                c = new ROCKETClassifier();
                break;
            case "ARSENAL":
                c = new ROCKETClassifier();
                ((ROCKETClassifier)c).setEnsemble(true);
                ((ROCKETClassifier)c).setEnsembleSize(25);
                ((ROCKETClassifier)c).setNumKernels(2000);
                break;
            default:
                System.out.println("Unknown hybrid based classifier, should not be able to get here ");
                System.out.println("There is a mismatch between array hybrids and the switch statement ");
                throw new UnsupportedOperationException("Unknown hybrid based  classifier, should not be able to get here "
                        + "There is a mismatch between array hybrids and the switch statement ");

        }
        return c;
    }

    /**
     * MULTIVARIATE time series classifiers, all in one list for now
     */
    public static String[] allMultivariate={"Shapelet_I","Shapelet_D","Shapelet_Indep","ED_I","ED_D","DTW_I","DTW_D",
            "DTW_A","HIVE-COTE_I", "HC_I", "CBOSS_I", "RISE_I", "STC_I", "TSF_I","PF_I","TS-CHIEF_I","HC-PF_I",
            "HIVE-COTEn_I","WEASEL-MUSE"};//Not enough to classify yet
    public static HashSet<String> multivariateBased=new HashSet<String>( Arrays.asList(allMultivariate));
    private static Classifier setMultivariate(Experiments.ExperimentalArguments exp){
        String classifier=exp.classifierName,resultsPath="",dataset="";
        int fold=exp.foldId;
        Classifier c;
        boolean canLoadFromFile=true;
        if(exp.resultsWriteLocation==null || exp.datasetName==null)
            canLoadFromFile=false;
        else{
            resultsPath=exp.resultsWriteLocation;
            dataset=exp.datasetName;
        }
        switch(classifier) {
            case "Shapelet_I": case "Shapelet_D": case  "Shapelet_Indep"://Multivariate version 1
                c=new MultivariateShapeletTransformClassifier();
//Default to 1 day max run: could do this better
                ((MultivariateShapeletTransformClassifier)c).setOneDayLimit();
                ((MultivariateShapeletTransformClassifier)c).setSeed(fold);
                ((MultivariateShapeletTransformClassifier)c).setTransformType(classifier);
                break;
            case "ED_I":
                c=new NN_ED_I();
                break;
            case "ED_D":
                c=new NN_ED_D();
                break;
            case "DTW_I":
                c=new NN_DTW_I();
                break;
            case "DTW_D":
                c=new NN_DTW_D();
                break;
            case "DTW_A":
                c=new NN_DTW_A();
                break;
            case "HC_I":
                c=new MultivariateHiveCote(exp.resultsWriteLocation, exp.datasetName, exp.foldId);
                break;
            case "CBOSS_I":
                c=new MultivariateSingleEnsemble("cBOSS", exp.resultsWriteLocation, exp.datasetName, exp.foldId);
                break;
            case "RISE_I":
                c=new MultivariateSingleEnsemble("RISE", exp.resultsWriteLocation, exp.datasetName, exp.foldId);
                break;
            case "STC_I":
                c=new MultivariateSingleEnsemble("STC", exp.resultsWriteLocation, exp.datasetName, exp.foldId);
                ((EnhancedAbstractClassifier)c).setDebug(true);

                break;
            case "TSF_I":
                c=new MultivariateSingleEnsemble("TSF", exp.resultsWriteLocation, exp.datasetName, exp.foldId);
                break;
            case "PF_I":
                c=new MultivariateSingleEnsemble("ProximityForest", exp.resultsWriteLocation, exp.datasetName, exp.foldId);
                break;
            case "TS-CHIEF_I":
                c=new MultivariateSingleEnsemble("TSCHIEF", exp.resultsWriteLocation, exp.datasetName, exp.foldId);
                break;
            case "HIVE-COTE_I":
                if(canLoadFromFile){
                    String[] cls={"TSF_I","cBOSS_I","RISE_I","STC_I"};//RotF for ST
                    c=new HIVE_COTE();
                    ((HIVE_COTE)c).setFillMissingDistsWithOneHotVectors(true);
                    ((HIVE_COTE)c).setSeed(fold);
                    ((HIVE_COTE)c).setBuildIndividualsFromResultsFiles(true);
                    ((HIVE_COTE)c).setResultsFileLocationParameters(resultsPath, dataset, fold);
                    ((HIVE_COTE)c).setClassifiersNamesForFileRead(cls);
                }
                else
                    throw new UnsupportedOperationException("ERROR: currently only loading from file for CAWPE and no results file path has been set. "
                            + "Call setClassifier with an ExperimentalArguments object exp with exp.resultsWriteLocation (contains component classifier results) and exp.datasetName set");
                break;
            case "HIVE-COTEn_I":
                if(canLoadFromFile){
                    String[] cls={"TSF_I","cBOSS_I","RISE_I","STC_I","TSFn_I","cBOSSn_I","RISEn_I","STCn_I"};//RotF for ST
                    c=new HIVE_COTE();
                    ((HIVE_COTE)c).setFillMissingDistsWithOneHotVectors(true);
                    ((HIVE_COTE)c).setSeed(fold);
                    ((HIVE_COTE)c).setBuildIndividualsFromResultsFiles(true);
                    ((HIVE_COTE)c).setResultsFileLocationParameters(resultsPath, dataset, fold);
                    ((HIVE_COTE)c).setClassifiersNamesForFileRead(cls);
                }
                else
                    throw new UnsupportedOperationException("ERROR: currently only loading from file for CAWPE and no results file path has been set. "
                            + "Call setClassifier with an ExperimentalArguments object exp with exp.resultsWriteLocation (contains component classifier results) and exp.datasetName set");
                break;
            case "HC-PF_I":
                if(canLoadFromFile){
                    String[] cls={"PF_I","TSF_I","cBOSS_I","RISE_I","STC_I"};//RotF for ST
                    c=new HIVE_COTE();
                    ((HIVE_COTE)c).setFillMissingDistsWithOneHotVectors(true);
                    ((HIVE_COTE)c).setSeed(fold);
                    ((HIVE_COTE)c).setBuildIndividualsFromResultsFiles(true);
                    ((HIVE_COTE)c).setResultsFileLocationParameters(resultsPath, dataset, fold);
                    ((HIVE_COTE)c).setClassifiersNamesForFileRead(cls);
                }
                else
                    throw new UnsupportedOperationException("ERROR: currently only loading from file for CAWPE and no results file path has been set. "
                            + "Call setClassifier with an ExperimentalArguments object exp with exp.resultsWriteLocation (contains component classifier results) and exp.datasetName set");
                break;
            case "WEASEL-MUSE":
                c=new WEASEL_MUSE();
                break;

                default:
                System.out.println("Unknown multivariate classifier, should not be able to get here ");
                System.out.println("There is a mismatch between multivariateBased and the switch statement ");
                throw new UnsupportedOperationException("Unknown multivariate classifier, should not be able to get here "
                        + "There is a mismatch between multivariateBased and the switch statement ");
        }
        return c;
    }


    /**
     * STANDARD classifiers such as random forest etc
     */
    public static String[] standard= {
        "XGBoostMultiThreaded","XGBoost","SmallTunedXGBoost","RandF","RotF", "PLSNominalClassifier","BayesNet","ED","C45",
            "SVML","SVMQ","SVMRBF","MLP","Logistic","CAWPE","NN"};
    public static HashSet<String> standardClassifiers=new HashSet<String>( Arrays.asList(standard));
    private static Classifier setStandardClassifiers(Experiments.ExperimentalArguments exp){
        String classifier=exp.classifierName;
        int fold=exp.foldId;
        Classifier c;
        switch(classifier) {
//TIME DOMAIN CLASSIFIERS
            case "XGBoostMultiThreaded":
                c = new TunedXGBoost();
                break;
            case "XGBoost":
                c = new TunedXGBoost();
                ((TunedXGBoost)c).setRunSingleThreaded(true);
                break;
            case "SmallTunedXGBoost":
                c = new TunedXGBoost();
                ((TunedXGBoost)c).setRunSingleThreaded(true);
                ((TunedXGBoost)c).setSmallParaSearchSpace_64paras();
                break;
            case "RandF":
                RandomForest r=new RandomForest();
                r.setNumTrees(500);
                c = r;
                break;
            case "RotF":
                RotationForest rf=new RotationForest();
                rf.setNumIterations(200);
                c = rf;
                break;
            case "PLSNominalClassifier":
                c = new PLSNominalClassifier();
                break;
            case "BayesNet":
                c = new BayesNet();
                break;
            case "ED":
                c= KNNLOOCV.FACTORY.ED_1NN_V1.build();
                break;
            case "C45":
                c=new J48();
                break;
            case "NB":
                c=new NaiveBayes();
                break;
            case "SVML":
                c=new SMO();
                PolyKernel p=new PolyKernel();
                p.setExponent(1);
                ((SMO)c).setKernel(p);
                ((SMO)c).setRandomSeed(fold);
                ((SMO)c).setBuildLogisticModels(true);
                break;
            case "SVMQ":
                c=new SMO();
                PolyKernel poly=new PolyKernel();
                poly.setExponent(2);
                ((SMO)c).setKernel(poly);
                ((SMO)c).setRandomSeed(fold);
                ((SMO)c).setBuildLogisticModels(true);
                break;
            case "SVMRBF":
                c=new SMO();
                RBFKernel rbf=new RBFKernel();
                rbf.setGamma(0.5);
                ((SMO)c).setC(5);
                ((SMO)c).setKernel(rbf);
                ((SMO)c).setRandomSeed(fold);
                ((SMO)c).setBuildLogisticModels(true);

                break;
            case "BN":
                c=new BayesNet();
                break;
            case "MLP":
                c=new MultilayerPerceptron();
                break;
            case "Logistic":
                c= new Logistic();
                break;
            case "CAWPE":
                c=new CAWPE();
                break;
            case "NN":
                kNN k=new kNN(100);
                k.setCrossValidate(true);
                k.normalise(false);
                k.setDistanceFunction(new EuclideanDistance());
                return k;
            default:
                System.out.println("Unknown standard classifier "+classifier+" should not be able to get here ");
                System.out.println("There is a mismatch between otherClassifiers and the switch statement ");
                throw new UnsupportedOperationException("Unknown standard classifier "+classifier+" should not be able to get here "
                        + "There is a mismatch between otherClassifiers and the switch statement ");
        }
        return c;
    }

    /**
     * BESPOKE classifiers for particular set ups. Use if you want some special configuration/pipeline
     * not encapsulated within a single classifier      */
    public static String[] bespoke= {"HIVE-COTE 1.0","HIVE-COTE 2.0","HIVE-COTE","HC-TDE","HC-CIF","HC-WEASEL","HC-BcSBOSS","HC-cSBOSS","TunedHIVE-COTE","HC-S-BOSS"};
    public static HashSet<String> bespokeClassifiers=new HashSet<String>( Arrays.asList(bespoke));
    private static Classifier setBespokeClassifiers(Experiments.ExperimentalArguments exp){
        String classifier=exp.classifierName,resultsPath="",dataset="";
        int fold=exp.foldId;
        Classifier c;
        boolean canLoadFromFile=true;
        if(exp.resultsWriteLocation==null || exp.datasetName==null)
            canLoadFromFile=false;
        else{
            resultsPath=exp.resultsWriteLocation;
            dataset=exp.datasetName;
        }
        switch(classifier) {
            case "HIVE-COTE 1.0":
                if(canLoadFromFile){
                    String[] cls={"TSF","RISE","STC","cBOSS"};//RotF for ST
                    c=new HIVE_COTE();
                    ((HIVE_COTE)c).setFillMissingDistsWithOneHotVectors(true);
                    ((HIVE_COTE)c).setSeed(fold);
                    ((HIVE_COTE)c).setBuildIndividualsFromResultsFiles(true);
                    ((HIVE_COTE)c).setResultsFileLocationParameters(resultsPath, dataset, fold);
                    ((HIVE_COTE)c).setClassifiersNamesForFileRead(cls);
                }
                else
                    throw new UnsupportedOperationException("ERROR: currently only loading from file for CAWPE and no results file path has been set. "
                            + "Call setClassifier with an ExperimentalArguments object exp with exp.resultsWriteLocation (contains component classifier results) and exp.datasetName set");
                break;
            case "HIVE-COTE 2.0":
                if(canLoadFromFile){
                    String[] cls={"DrCIF","TDE","ARSENAL","STC","PF"};//RotF for ST
                    c=new HIVE_COTE();
                    ((HIVE_COTE)c).setFillMissingDistsWithOneHotVectors(true);
                    ((HIVE_COTE)c).setSeed(fold);
                    ((HIVE_COTE)c).setBuildIndividualsFromResultsFiles(true);
                    ((HIVE_COTE)c).setResultsFileLocationParameters(resultsPath, dataset, fold);
                    ((HIVE_COTE)c).setClassifiersNamesForFileRead(cls);
                }
                else
                    throw new UnsupportedOperationException("ERROR: currently only loading from file for CAWPE and no results file path has been set. "
                            + "Call setClassifier with an ExperimentalArguments object exp with exp.resultsWriteLocation (contains component classifier results) and exp.datasetName set");
                break;
            case "HC-TDE":
                if(canLoadFromFile){
                    String[] cls={"TSF","TDE","RISE","STC"};//RotF for ST
                    c=new HIVE_COTE();
                    ((HIVE_COTE)c).setFillMissingDistsWithOneHotVectors(true);
                    ((HIVE_COTE)c).setSeed(fold);
                    ((HIVE_COTE)c).setBuildIndividualsFromResultsFiles(true);
                    ((HIVE_COTE)c).setResultsFileLocationParameters(resultsPath, dataset, fold);
                    ((HIVE_COTE)c).setClassifiersNamesForFileRead(cls);
                }
                else
                    throw new UnsupportedOperationException("ERROR: currently only loading from file for CAWPE and no results file path has been set. "
                            + "Call setClassifier with an ExperimentalArguments object exp with exp.resultsWriteLocation (contains component classifier results) and exp.datasetName set");
                break;
            case "HC-CIF":
                if(canLoadFromFile){
                    String[] cls={"CIF","cBOSS","RISE","STC"};//RotF for ST
                    c=new HIVE_COTE();
                    ((HIVE_COTE)c).setFillMissingDistsWithOneHotVectors(true);
                    ((HIVE_COTE)c).setSeed(fold);
                    ((HIVE_COTE)c).setBuildIndividualsFromResultsFiles(true);
                    ((HIVE_COTE)c).setResultsFileLocationParameters(resultsPath, dataset, fold);
                    ((HIVE_COTE)c).setClassifiersNamesForFileRead(cls);
                }
                else
                    throw new UnsupportedOperationException("ERROR: currently only loading from file for CAWPE and no results file path has been set. "
                            + "Call setClassifier with an ExperimentalArguments object exp with exp.resultsWriteLocation (contains component classifier results) and exp.datasetName set");
                break;
            case "HC-WEASEL":
                if(canLoadFromFile){
                    String[] cls={"TSF","WEASEL","RISE","STC"};//RotF for ST
                    c=new HIVE_COTE();
                    ((HIVE_COTE)c).setFillMissingDistsWithOneHotVectors(true);
                    ((HIVE_COTE)c).setSeed(fold);
                    ((HIVE_COTE)c).setBuildIndividualsFromResultsFiles(true);
                    ((HIVE_COTE)c).setResultsFileLocationParameters(resultsPath, dataset, fold);
                    ((HIVE_COTE)c).setClassifiersNamesForFileRead(cls);
                }
                else
                    throw new UnsupportedOperationException("ERROR: currently only loading from file for CAWPE and no results file path has been set. "
                            + "Call setClassifier with an ExperimentalArguments object exp with exp.resultsWriteLocation (contains component classifier results) and exp.datasetName set");
                break;
            case "HC-S-BOSS":
                if(canLoadFromFile){
                    String[] cls={"TSF","S-BOSS","RISE","STC"};//RotF for ST
                    c=new HIVE_COTE();
                    ((HIVE_COTE)c).setFillMissingDistsWithOneHotVectors(true);
                    ((HIVE_COTE)c).setSeed(fold);
                    ((HIVE_COTE)c).setBuildIndividualsFromResultsFiles(true);
                    ((HIVE_COTE)c).setResultsFileLocationParameters(resultsPath, dataset, fold);
                    ((HIVE_COTE)c).setClassifiersNamesForFileRead(cls);
                }
                else
                    throw new UnsupportedOperationException("ERROR: currently only loading from file for CAWPE and no results file path has been set. "
                            + "Call setClassifier with an ExperimentalArguments object exp with exp.resultsWriteLocation (contains component classifier results) and exp.datasetName set");
                break;
            case "HC-BcSBOSS":
                if(canLoadFromFile){
                    String[] cls={"TSF","BcS-BOSS","RISE","STC"};//RotF for ST
                    c=new HIVE_COTE();
                    ((HIVE_COTE)c).setFillMissingDistsWithOneHotVectors(true);
                    ((HIVE_COTE)c).setSeed(fold);
                    ((HIVE_COTE)c).setBuildIndividualsFromResultsFiles(true);
                    ((HIVE_COTE)c).setResultsFileLocationParameters(resultsPath, dataset, fold);
                    ((HIVE_COTE)c).setClassifiersNamesForFileRead(cls);
                }
                else
                    throw new UnsupportedOperationException("ERROR: currently only loading from file for CAWPE and no results file path has been set. "
                            + "Call setClassifier with an ExperimentalArguments object exp with exp.resultsWriteLocation (contains component classifier results) and exp.datasetName set");
                break;
            case "HC-cSBOSS":
                if(canLoadFromFile){
                    String[] cls={"TSF","cS-BOSS","RISE","STC"};//RotF for ST
                    c=new HIVE_COTE();
                    ((HIVE_COTE)c).setFillMissingDistsWithOneHotVectors(true);
                    ((HIVE_COTE)c).setSeed(fold);
                    ((HIVE_COTE)c).setBuildIndividualsFromResultsFiles(true);
                    ((HIVE_COTE)c).setResultsFileLocationParameters(resultsPath, dataset, fold);
                    ((HIVE_COTE)c).setClassifiersNamesForFileRead(cls);
                }
                else
                    throw new UnsupportedOperationException("ERROR: currently only loading from file for CAWPE and no results file path has been set. "
                            + "Call setClassifier with an ExperimentalArguments object exp with exp.resultsWriteLocation (contains component classifier results) and exp.datasetName set");
                break;

            case "HIVE-COTE":
                c=new HIVE_COTE();
                ((HIVE_COTE)c).setFillMissingDistsWithOneHotVectors(true);
                ((HIVE_COTE)c).setSeed(fold);
                break;

            case "TunedHIVE-COTE":
                if(canLoadFromFile){
                    String[] cls=new String[]{"TSF","BOSS","RISE","STC"};//RotF for ST
                    HIVE_COTE hc=new HIVE_COTE();
                    hc.setFillMissingDistsWithOneHotVectors(true);
                    hc.setSeed(fold);
                    hc.setBuildIndividualsFromResultsFiles(true);
                    hc.setResultsFileLocationParameters(resultsPath, dataset, fold);
                    hc.setClassifiersNamesForFileRead(cls);
                    TunedClassifier tuner=new TunedClassifier();
                    tuner.setClassifier(hc);
                    ParameterSpace pc=new ParameterSpace();
                    double[] alphaVals={1,2,3,4,5,6,7,8,9,10};
                    pc.addParameter("A",alphaVals);
                    tuner.setParameterSpace(pc);
                    c=tuner;
                }
                else
                    throw new UnsupportedOperationException("ERROR: currently only loading from file for CAWPE and no results file path has been set. "
                            + "Call setClassifier with an ExperimentalArguments object exp with exp.resultsWriteLocation (contains component classifier results) and exp.datasetName set");
                break;

            default:
                System.out.println("Unknown bespoke classifier, should not be able to get here ");
                System.out.println("There is a mismatch between bespokeClassifiers and the switch statement ");
                throw new UnsupportedOperationException("Unknown bespoke classifier, should not be able to get here "
                        + "There is a mismatch between bespokeClassifiers and the switch statement ");

        }
        return c;
    }

    /**
     * BESPOKE classifiers for particular set ups. Use if you want some special configuration/pipeline
     * not encapsulated within a single classifier      */
    public static String[] earlyClassification= {"TEASER","eSTC"};
    public static HashSet<String> earlyClassifiers=new HashSet<String>( Arrays.asList(earlyClassification));
    private static Classifier setEarlyClassifiers(Experiments.ExperimentalArguments exp){
        String classifier=exp.classifierName,resultsPath="",dataset="";
        int fold=exp.foldId;
        Classifier c;
        boolean canLoadFromFile=true;
        if(exp.resultsWriteLocation==null || exp.datasetName==null)
            canLoadFromFile=false;
        else{
            resultsPath=exp.resultsWriteLocation;
            dataset=exp.datasetName;
        }

        switch(classifier) {
            case "TEASER":
                c = new EarlyDecisionMakerClassifier(new WEASEL(), new TEASER());
                break;
            case "eSTC":
                c = new ShapeletTransformEarlyClassifier();
                break;

            default:
                System.out.println("Unknown bespoke classifier, should not be able to get here ");
                System.out.println("There is a mismatch between bespokeClassifiers and the switch statement ");
                throw new UnsupportedOperationException("Unknown bespoke classifier, should not be able to get here "
                        + "There is a mismatch between bespokeClassifiers and the switch statement ");

        }
        return c;
    }

    /**
     *
     * setClassifier, which takes the experimental
     * arguments themselves and therefore the classifiers can take from them whatever they
     * need, e.g the dataset name, the fold id, separate checkpoint paths, etc.
     *
     * To take this idea further, to be honest each of the TSC-specific classifiers
     * could/should have a constructor and/or factory that builds the classifier
     * from the experimental args.
     *
     * previous usage was setClassifier(String classifier name, int fold).
     * this can be reproduced with setClassifierClassic below.
     *
     */
    public static Classifier setClassifier(Experiments.ExperimentalArguments exp){
        String classifier=exp.classifierName;
        Classifier c = null;
        if(distanceBased.contains(classifier))
            c=setDistanceBased(exp);
        else if(dictionaryBased.contains(classifier))
            c=setDictionaryBased(exp);
        else if(intervalBased.contains(classifier))
            c=setIntervalBased(exp);
        else if(shapeletBased.contains(classifier))
            c=setShapeletBased(exp);
        else if(hybridBased.contains(classifier))
            c=setHybridBased(exp);
        else if(multivariateBased.contains(classifier))
            c=setMultivariate(exp);
        else if(standardClassifiers.contains(classifier))
            c=setStandardClassifiers(exp);
        else if(bespokeClassifiers.contains(classifier))
            c=setBespokeClassifiers(exp);
        else if(earlyClassifiers.contains(classifier))
            c=setEarlyClassifiers(exp);
        else{
            System.out.println("Unknown classifier "+classifier+" it is not in any of the sublists ");
            throw new UnsupportedOperationException("Unknown classifier "+classifier+" it is not in any of the sublists on ClassifierLists ");
        }
        if (c instanceof EnhancedAbstractClassifier) {
            ((EnhancedAbstractClassifier) c).setSeed(exp.foldId);
            ((EnhancedAbstractClassifier) c).setDebug(exp.debug);
        } 
        else if (c instanceof Randomizable) {
            //normal weka classifiers that aren't EnhancedAbstractClassifiers
            //EAC's setSeed sets up a random object internally too. 
            ((Randomizable)c).setSeed(exp.foldId);
        }
        return c;
    }


    /**
     * This method redproduces the old usage exactly as it was in old experiments.java.
     * If you try build any classifier that uses any experimental info other than
     * exp.classifierName or exp.foldID, an exception will be thrown.
     * In particular, any classifier that needs access to the results from others
     * e.g. CAWPEFROMFILE, will throw an UnsupportedOperationException if you try use it like this.
     *      * @param classifier
     * @param fold
     * @return
     */
    public static Classifier setClassifierClassic(String classifier, int fold){
        Experiments.ExperimentalArguments exp=new ExperimentalArguments();
        exp.classifierName=classifier;
        exp.foldId=fold;
        return setClassifier(exp);
    }






    public static void main(String[] args) throws Exception {
        System.out.println("Testing set classifier by running through the list in ClassifierLists.allUnivariate and " +
                "ClassifierLists.allMultivariate");

        for(String str:allUnivariate){
            System.out.println("Initialising "+str);
            Classifier c= setClassifierClassic(str,0);
            System.out.println("Returned classifier "+c.getClass().getSimpleName());
        }
        for(String str:allMultivariate){
            System.out.println("Initialising "+str);
            Classifier c= setClassifierClassic(str,0);
            System.out.println("Returned classifier "+c.getClass().getSimpleName());
        }
        for(String str:standard){
            System.out.println("Initialising "+str);
            Classifier c= setClassifierClassic(str,0);
            System.out.println("Returned classifier "+c.getClass().getSimpleName());
        }
        for(String str:bespoke){
            System.out.println("Initialising "+str);
            Classifier c= setClassifierClassic(str,0);
            System.out.println("Returned classifier "+c.getClass().getSimpleName());
        }


    }
}<|MERGE_RESOLUTION|>--- conflicted
+++ resolved
@@ -19,7 +19,6 @@
 import experiments.Experiments.ExperimentalArguments;
 import machine_learning.classifiers.tuned.TunedClassifier;
 import tsml.classifiers.EnhancedAbstractClassifier;
-import tsml.classifiers.distance_based.distances.dtw.DTW;
 import tsml.classifiers.distance_based.distances.dtw.DTWDistance;
 import tsml.classifiers.distance_based.distances.ed.EDistance;
 import tsml.classifiers.distance_based.distances.erp.ERPDistance;
@@ -29,7 +28,6 @@
 import tsml.classifiers.distance_based.elastic_ensemble.ElasticEnsemble;
 import tsml.classifiers.distance_based.knn.KNN;
 import tsml.classifiers.distance_based.knn.KNNLOOCV;
-import tsml.classifiers.distance_based.proximity.ProximityForest;
 import tsml.classifiers.early_classification.*;
 import tsml.classifiers.hybrids.Catch22Classifier;
 import tsml.classifiers.hybrids.HIVE_COTE;
@@ -42,11 +40,7 @@
 import tsml.classifiers.interval_based.*;
 import tsml.classifiers.legacy.COTE.FlatCote;
 import tsml.classifiers.legacy.COTE.HiveCote;
-<<<<<<< HEAD
-=======
-import tsml.classifiers.interval_based.TSF;
 import tsml.classifiers.legacy.elastic_ensemble.DTW1NN;
->>>>>>> 2a9a79f6
 import tsml.classifiers.multivariate.*;
 import tsml.classifiers.shapelet_based.ShapeletTransformClassifier;
 import tsml.classifiers.shapelet_based.FastShapelets;
@@ -336,7 +330,7 @@
                 c=new ShapeletTree();
                 break;
            default:
-                System.out.println("Unknown interval based classifier, should not be able to get here ");
+                System.out.println("Unknown shapelet based classifier "+classifier+" should not be able to get here ");
                 System.out.println("There is a mismatch between array interval and the switch statement ");
                 throw new UnsupportedOperationException("Unknown interval based  classifier, should not be able to get here "
                         + "There is a mismatch between array interval and the switch statement ");
